#! /bin/sh

set -e

script_dir="$(cd "$(dirname "$0")" && echo "$(pwd -P)/")"
src_dir="$(dirname "$script_dir")"

. "$script_dir"/opam-remove.sh

echo
echo "## Unpinning tezos packages..."

<<<<<<< HEAD
### Temporary HACK

## Should be in sync with `opam-pin.sh`
opam pin remove --no-action leveldb

### End of temporary HACK
=======
opam pin remove $packages > /dev/null 2>&1
>>>>>>> 00b80698
<|MERGE_RESOLUTION|>--- conflicted
+++ resolved
@@ -10,13 +10,4 @@
 echo
 echo "## Unpinning tezos packages..."
 
-<<<<<<< HEAD
-### Temporary HACK
-
-## Should be in sync with `opam-pin.sh`
-opam pin remove --no-action leveldb
-
-### End of temporary HACK
-=======
-opam pin remove $packages > /dev/null 2>&1
->>>>>>> 00b80698
+opam pin remove $packages > /dev/null 2>&1