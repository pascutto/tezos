(executable
 (name error_doc)
 (libraries tezos-shell
<<<<<<< HEAD
            tezos-client-003-PsddFKi3)
 (flags (:standard -w -9+27-30-32-40@8
                   -open Tezos_base
=======
            tezos-client-alpha)
 (flags (:standard -open Tezos_base
>>>>>>> 68738252
                   -open Tezos_error_monad
                   -open Tezos_data_encoding
                   -open Tezos_client_003_PsddFKi3
                   -safe-string
                   -linkall)))

(alias
 (name runtest_indent)
 (deps (glob_files *.ml{,i}))
 (action (run bash %{libexec:tezos-stdlib:test-ocp-indent.sh} %{deps})))<|MERGE_RESOLUTION|>--- conflicted
+++ resolved
@@ -1,17 +1,11 @@
 (executable
  (name error_doc)
  (libraries tezos-shell
-<<<<<<< HEAD
-            tezos-client-003-PsddFKi3)
- (flags (:standard -w -9+27-30-32-40@8
-                   -open Tezos_base
-=======
             tezos-client-alpha)
  (flags (:standard -open Tezos_base
->>>>>>> 68738252
                    -open Tezos_error_monad
                    -open Tezos_data_encoding
-                   -open Tezos_client_003_PsddFKi3
+                   -open Tezos_client_alpha
                    -safe-string
                    -linkall)))
 
