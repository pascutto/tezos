(*****************************************************************************)
(*                                                                           *)
(* Open Source License                                                       *)
(* Copyright (c) 2018 Dynamic Ledger Solutions, Inc. <contact@tezos.com>     *)
(*                                                                           *)
(* Permission is hereby granted, free of charge, to any person obtaining a   *)
(* copy of this software and associated documentation files (the "Software"),*)
(* to deal in the Software without restriction, including without limitation *)
(* the rights to use, copy, modify, merge, publish, distribute, sublicense,  *)
(* and/or sell copies of the Software, and to permit persons to whom the     *)
(* Software is furnished to do so, subject to the following conditions:      *)
(*                                                                           *)
(* The above copyright notice and this permission notice shall be included   *)
(* in all copies or substantial portions of the Software.                    *)
(*                                                                           *)
(* THE SOFTWARE IS PROVIDED "AS IS", WITHOUT WARRANTY OF ANY KIND, EXPRESS OR*)
(* IMPLIED, INCLUDING BUT NOT LIMITED TO THE WARRANTIES OF MERCHANTABILITY,  *)
(* FITNESS FOR A PARTICULAR PURPOSE AND NONINFRINGEMENT. IN NO EVENT SHALL   *)
(* THE AUTHORS OR COPYRIGHT HOLDERS BE LIABLE FOR ANY CLAIM, DAMAGES OR OTHER*)
(* LIABILITY, WHETHER IN AN ACTION OF CONTRACT, TORT OR OTHERWISE, ARISING   *)
(* FROM, OUT OF OR IN CONNECTION WITH THE SOFTWARE OR THE USE OR OTHER       *)
(* DEALINGS IN THE SOFTWARE.                                                 *)
(*                                                                           *)
(*****************************************************************************)

(** Tezos - Versioned, block indexed (key x value) store *)

(** A block-indexed (key x value) store directory.  *)
type index

(** A (key x value) store for a given block. *)
type t
type context = t

(** Open or initialize a versioned store at a given path. *)
val init:
  ?patch_context:(context -> context Lwt.t) ->
  ?mapsize:int64 ->
  ?readonly:bool ->
  string ->
  index Lwt.t

val compute_testchain_chain_id:
  Block_hash.t -> Chain_id.t

val compute_testchain_genesis:
  Block_hash.t -> Block_hash.t

val commit_genesis:
  index ->
  chain_id:Chain_id.t ->
  time:Time.Protocol.t ->
  protocol:Protocol_hash.t ->
  Context_hash.t Lwt.t

val commit_test_chain_genesis:
  context ->
  Block_header.t ->
  Block_header.t Lwt.t

(** {2 Generic interface} *)

type key = string list
(** [key] indicates a path in a context. *)

type value = MBytes.t

val mem: context -> key -> bool Lwt.t
val dir_mem: context -> key -> bool Lwt.t
val get: context -> key -> value option Lwt.t
val set: context -> key -> value -> t Lwt.t
val del: context -> key -> t Lwt.t
val remove_rec: context -> key -> t Lwt.t

(** [copy] returns None if the [from] key is not bound *)
val copy: context -> from:key -> to_:key -> context option Lwt.t

(** [fold] iterates over elements under a path (not recursive). Iteration order
    is undeterministic. *)
val fold:
  context -> key -> init:'a ->
  f:([ `Key of key | `Dir of key ] -> 'a -> 'a Lwt.t) ->
  'a Lwt.t

(** {2 Accessing and Updating Versions} *)

val exists: index -> Context_hash.t -> bool Lwt.t
val checkout: index -> Context_hash.t -> context option Lwt.t
val checkout_exn: index -> Context_hash.t -> context Lwt.t
val hash:   time:Time.Protocol.t ->
  ?message:string -> t -> Context_hash.t Lwt.t
val commit:
  time:Time.Protocol.t ->
  ?message:string ->
  context ->
  Context_hash.t Lwt.t
val set_head: index -> Chain_id.t -> Context_hash.t -> unit Lwt.t
val set_master: index -> Context_hash.t -> unit Lwt.t


(** {2 Predefined Fields} *)

val get_protocol: context -> Protocol_hash.t Lwt.t
val set_protocol: context -> Protocol_hash.t -> context Lwt.t

val get_test_chain: context -> Test_chain_status.t Lwt.t
val set_test_chain: context -> Test_chain_status.t -> context Lwt.t

val del_test_chain: context -> context Lwt.t

val fork_test_chain:
  context -> protocol:Protocol_hash.t -> expiration:Time.Protocol.t -> context Lwt.t
val clear_test_chain: index -> Chain_id.t -> unit Lwt.t

(** {2 Context dumping} ******************************************************)

module Pruned_block : sig

  type t = {
    block_header : Block_header.t ;
    operations : ( int * Operation.t list ) list ;
    operation_hashes : (int * Operation_hash.t list) list ;
  }

  val encoding : t Data_encoding.t

  val to_bytes : t -> MBytes.t
  val of_bytes : MBytes.t -> t option
end

module Block_data : sig

  type t = {
    block_header : Block_header.t ;
    operations : Operation.t list list ;
  }

  val to_bytes : t -> MBytes.t
  val of_bytes : MBytes.t -> t option
  val encoding : t Data_encoding.t
end

module Protocol_data : sig

  type t = Int32.t * data

  and info = {
    author : string ;
    message : string ;
    timestamp : Time.Protocol.t ;
  }

  and data = {
    info : info ;
    protocol_hash : Protocol_hash.t ;
    test_chain_status : Test_chain_status.t ;
    data_key : Context_hash.t ;
    parents : Context_hash.t list ;
  }

  val to_bytes : t -> MBytes.t
  val of_bytes : MBytes.t -> t option
  val encoding : t Data_encoding.t

end

val get_protocol_data_from_header :
  index -> Block_header.t -> Protocol_data.t Lwt.t

val dump_contexts :
  index ->
  (Block_header.t * Block_data.t * History_mode.t *
   (Block_header.t -> (Pruned_block.t option * Protocol_data.t option) tzresult Lwt.t)) ->
  filename:string ->
  unit tzresult Lwt.t

<<<<<<< HEAD
val restore_contexts : index -> Raw_store.t -> filename:string ->
  (Pruned_block.t -> Block_hash.t -> unit tzresult Lwt.t) ->
=======
val restore_contexts : index -> filename:string ->
  ((Block_hash.t * Pruned_block.t) list -> unit tzresult Lwt.t) ->
>>>>>>> ee133775
  (Block_header.t option ->
   Block_hash.t -> Pruned_block.t -> unit tzresult Lwt.t) ->
  (Block_header.t * Block_data.t * History_mode.t *
   Block_header.t option * Block_hash.t list  *
   Protocol_data.t list) tzresult Lwt.t

val validate_context_hash_consistency_and_commit :
  data_hash:Context_hash.t ->
  expected_context_hash:Context_hash.t ->
  timestamp:Time.Protocol.t ->
  test_chain:Test_chain_status.t ->
  protocol_hash:Protocol_hash.t ->
  message:string ->
  author:string ->
  parents:Context_hash.t list ->
  index:index ->
  bool Lwt.t<|MERGE_RESOLUTION|>--- conflicted
+++ resolved
@@ -174,13 +174,8 @@
   filename:string ->
   unit tzresult Lwt.t
 
-<<<<<<< HEAD
-val restore_contexts : index -> Raw_store.t -> filename:string ->
-  (Pruned_block.t -> Block_hash.t -> unit tzresult Lwt.t) ->
-=======
 val restore_contexts : index -> filename:string ->
   ((Block_hash.t * Pruned_block.t) list -> unit tzresult Lwt.t) ->
->>>>>>> ee133775
   (Block_header.t option ->
    Block_hash.t -> Pruned_block.t -> unit tzresult Lwt.t) ->
   (Block_header.t * Block_data.t * History_mode.t *
