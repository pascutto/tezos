--- conflicted
+++ resolved
@@ -6,8 +6,6 @@
             tezos-shell-services
             tezos-stdlib-unix
             tezos-client-base-unix
-<<<<<<< HEAD
-            tezos-client-base
             tezos-client-commands
             tezos-client-000-Ps9mPmXa
             tezos-client-001-PtCJ7pwo
@@ -19,12 +17,7 @@
             tezos-client-003-PsddFKi3-commands.registration
             tezos-client-004-Pt24m4xi-commands.registration
             tezos-baking-004-Pt24m4xi-commands.registration
-            tezos-signer-backends)
-=======
-            tezos-client-alpha-commands.registration
-            tezos-baking-alpha-commands.registration
             tezos-signer-backends.unix)
->>>>>>> c614a8dd
   (flags (:standard -open Tezos_base__TzPervasives
                     -open Tezos_rpc_http_client
                     -open Tezos_stdlib_unix
