--- conflicted
+++ resolved
@@ -11,12 +11,7 @@
             tezos-client-demo
             tezos-client-000-Ps9mPmXa
             tezos-client-003-PsddFKi3
-<<<<<<< HEAD
-=======
             tezos-client-004-Pt24m4xi
-            tezos-client-001-PtCJ7pwo-commands.registration
-            tezos-client-002-PsYLVpVv-commands.registration
->>>>>>> cff908b5
             tezos-client-003-PsddFKi3-commands.registration
             tezos-baking-003-PsddFKi3-commands.registration
             tezos-client-004-Pt24m4xi-commands.registration
