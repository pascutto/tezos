#! /usr/bin/env bash

set -e

client_dirs=()

init_sandboxed_client() {

    id="$1"
    shift 1

    rpc=$((18730 + id))
    client_dir="$(mktemp -d -t tezos-tmp-client.XXXXXXXX)"
    client_dirs+=("$client_dir")
    signer="$local_signer -d $client_dir"
    if [ -n "$USE_TLS" ]; then
        client="$local_client -S -base-dir $client_dir -addr 127.0.0.1 -port $rpc"
        admin_client="$local_admin_client -S -base-dir $client_dir -addr 127.0.0.1 -port $rpc"
        signer="$local_signer -S -base-dir $client_dir -addr 127.0.0.1 -port $rpc"
        compiler="$local_compiler"
    else
        client="$local_client -base-dir $client_dir -addr 127.0.0.1 -port $rpc"
        admin_client="$local_admin_client -base-dir $client_dir -addr 127.0.0.1 -port $rpc"
        signer="$local_signer -base-dir $client_dir -addr 127.0.0.1 -port $rpc"
        compiler="$local_compiler"
    fi
    parameters_file="${parameters_file:-$client_dir/protocol_parameters.json}"

    if ! [ -f "$parameters_file" ]; then
        cat > "$parameters_file" <<EOF
{ "bootstrap_accounts": [
    [ "edpkuBknW28nW72KG6RoHtYW7p12T6GKc7nAbwYX5m8Wd9sDVC9yav", "4000000000000" ],
    [ "edpktzNbDAUjUk697W7gYg2CRuBQjyPxbEg8dLccYYwKSKvkPvjtV9", "4000000000000" ],
    [ "edpkuTXkJDGcFd5nh6VvMz8phXxU3Bi7h6hqgywNFi1vZTfQNnS1RV", "4000000000000" ],
    [ "edpkuFrRoDSEbJYgxRtLx2ps82UdaYc1WwfS9sE11yhauZt5DgCHbU", "4000000000000" ],
    [ "edpkv8EUUH68jmo3f7Um5PezmfGrRF24gnfLpH3sVNwJnV5bVCxL2n", "4000000000000" ],
    [ "tz1PooUKBaoxjBiCR2dxEtbtTUjLX3iaZQoJ", "100" ],
    [ "edpkuSLWfVU1Vq7Jg9FucPyKmma6otcMHac9zG4oU1KMHSTBpJuGQ2", "1" ] ],
  "bootstrap_contracts": [
      { "delegate": "tz1TGu6TN5GSez2ndXXeDX6LgUDvLzPLqgYV",
        "amount": "10000000",
        "script":
        { "code":
          [ { "prim": "parameter",
              "args": [ { "prim": "key_hash" } ] },
            { "prim": "storage",
              "args": [ { "prim": "timestamp" } ] },
            { "prim": "code",
              "args":
              [ [ [ [ { "prim": "DUP" }, { "prim": "CAR" },
                      { "prim": "DIP", "args": [ [ { "prim": "CDR" } ] ] } ] ],
                  { "prim": "SWAP" },
                  { "prim": "PUSH", "args": [ { "prim": "int" }, { "int": "300" } ] },
                  { "prim": "ADD", "annots": [ "@FIVE_MINUTES_LATER" ] },
                  { "prim": "NOW" },
                  [ [ { "prim": "COMPARE" }, { "prim": "GE" } ],
                    { "prim": "IF",
                      "args":
                      [ [],
                        [ [ { "prim": "UNIT" },
                            { "prim": "FAILWITH" } ] ] ] } ],
                  { "prim": "IMPLICIT_ACCOUNT" },
                  { "prim": "PUSH", "args": [ { "prim": "mutez" }, { "int": "1000000" } ] },
                  { "prim": "UNIT" },
                  { "prim": "TRANSFER_TOKENS" },
                  { "prim": "NIL", "args": [ { "prim": "operation" } ] },
                  { "prim": "SWAP" },
                  { "prim": "CONS" },
                  { "prim": "DIP", "args": [ [ { "prim": "NOW" } ] ] },
                  { "prim": "PAIR" } ] ] } ],
          "storage": { "int": "0" } } } ],
  "time_between_blocks" : [ "1", "0" ],
  "blocks_per_roll_snapshot" : 4,
  "blocks_per_cycle" : 8,
  "preserved_cycles" : 2,
  "proof_of_work_threshold": "-1"
}
EOF
    fi

}

cleanup_clients() {
    rm -rf "${client_dirs[@]}"
}


## Waiter ##################################################################

wait_for_the_node_to_be_ready() {
    local count=0
    if $client rpc get /chains/main/blocks/head/hash >/dev/null 2>&1; then return; fi
    printf "Waiting for the node to initialize..."
    sleep 1
    while ! $client rpc get /chains/main/blocks/head/hash >/dev/null 2>&1
    do
        count=$((count+1))
        if [ "$count" -ge 30 ]; then
            echo " timeout."
            exit 2
        fi
        printf "."
        sleep 1
    done
    echo " done."
}

wait_for_the_node_to_be_bootstraped() {
    wait_for_the_node_to_be_ready
    echo "Waiting for the node to synchronize with the network..."
    $client bootstrapped
}

## Sandboxed client ########################################################

# key pairs from $src_dir/test/sandbox.json

BOOTSTRAP1_IDENTITY="tz1KqTpEZ7Yob7QbPE4Hy4Wo8fHG8LhKxZSx"
BOOTSTRAP1_PUBLIC="edpkuBknW28nW72KG6RoHtYW7p12T6GKc7nAbwYX5m8Wd9sDVC9yav"
BOOTSTRAP1_SECRET="unencrypted:edsk3gUfUPyBSfrS9CCgmCiQsTCHGkviBDusMxDJstFtojtc1zcpsh"

BOOTSTRAP2_IDENTITY="tz1gjaF81ZRRvdzjobyfVNsAeSC6PScjfQwN"
BOOTSTRAP2_PUBLIC="edpktzNbDAUjUk697W7gYg2CRuBQjyPxbEg8dLccYYwKSKvkPvjtV9"
BOOTSTRAP2_SECRET="unencrypted:edsk39qAm1fiMjgmPkw1EgQYkMzkJezLNewd7PLNHTkr6w9XA2zdfo"

BOOTSTRAP3_IDENTITY="tz1faswCTDciRzE4oJ9jn2Vm2dvjeyA9fUzU"
BOOTSTRAP3_PUBLIC="edpkuTXkJDGcFd5nh6VvMz8phXxU3Bi7h6hqgywNFi1vZTfQNnS1RV"
BOOTSTRAP3_SECRET="unencrypted:edsk4ArLQgBTLWG5FJmnGnT689VKoqhXwmDPBuGx3z4cvwU9MmrPZZ"

BOOTSTRAP4_IDENTITY="tz1b7tUupMgCNw2cCLpKTkSD1NZzB5TkP2sv"
BOOTSTRAP4_PUBLIC="edpkuFrRoDSEbJYgxRtLx2ps82UdaYc1WwfS9sE11yhauZt5DgCHbU"
BOOTSTRAP4_SECRET="unencrypted:edsk2uqQB9AY4FvioK2YMdfmyMrer5R8mGFyuaLLFfSRo8EoyNdht3"

BOOTSTRAP5_IDENTITY="tz1ddb9NMYHZi5UzPdzTZMYQQZoMub195zgv"
BOOTSTRAP5_PUBLIC="edpkv8EUUH68jmo3f7Um5PezmfGrRF24gnfLpH3sVNwJnV5bVCxL2n"
BOOTSTRAP5_SECRET="unencrypted:edsk4QLrcijEffxV31gGdN2HU7UpyJjA8drFoNcmnB28n89YjPNRFm"

ACTIVATOR_SECRET="unencrypted:edsk31vznjHSSpGExDMHYASz45VZqXN4DPxvsa4hAyY8dHM28cZzp6"

add_sandboxed_bootstrap_identities() {

    ${client} import secret key bootstrap1 ${BOOTSTRAP1_SECRET}
    ${client} import secret key bootstrap2 ${BOOTSTRAP2_SECRET}
    ${client} import secret key bootstrap3 ${BOOTSTRAP3_SECRET}
    ${client} import secret key bootstrap4 ${BOOTSTRAP4_SECRET}
    ${client} import secret key bootstrap5 ${BOOTSTRAP5_SECRET}

    ${client} import secret key activator ${ACTIVATOR_SECRET}
}

activate_alpha() {

    ${client} \
        -block genesis \
<<<<<<< HEAD
        activate protocol PtRtdqNdrzdh5ePabNxs2ACtb5CMFrDbK3W3Zma6TSQSas1MXpf \
=======
        activate protocol PsYLVpVvgbLhAhoqAkMFUo6gudkJ9weNXhUYCiLDzcUpFpkk8Wt \
>>>>>>> 2a739407
        with fitness 1 \
        and key activator \
	and parameters "${parameters_file}" \
        --timestamp $(TZ='AAA+1' date +%FT%TZ)
}

usage() {
    echo "Small script to initialize a client to a local and closed test network with a maximum of 9 nodes."
    echo
    echo "Usage: eval \`$0 <id>\`"
    echo "  where <id> should be an integer between 1 and 9."
}

main () {

    local bin_dir="$(cd "$(dirname "$0")" && echo "$(pwd -P)/")"
    if [ $(basename "$bin_dir") = "bin_client" ]; then
        local_client="${local_client:-$bin_dir/../../_build/default/src/bin_client/main_client.exe}"
        local_admin_client="${local_admin_client:-$bin_dir/../../_build/default/src/bin_client/main_admin.exe}"
        local_signer="${local_signer:-$bin_dir/../../_build/default/src/bin_signer/main_signer.exe}"
        parameters_file="${parameters_file:-$bin_dir/../../scripts/protocol_parameters.json}"
        local_compiler="${local_compiler:-$bin_dir/../../_build/default/src/lib_protocol_compiler/main_native.exe}"
    else
	# we assume a clean install with tezos-(admin-)client in the path
        local_client="${local_client:-$(which tezos-client)}"
        local_admin_client="${local_admin_client:-$(which tezos-admin-client)}"
        local_signer="${local_signer:-$(which tezos-signer)}"
        local_compiler="${local_compiler:-$(which tezos-protocol-compiler)}"
    fi

    if [ $# -lt 1 ] || [ "$1" -le 0 ] || [ 10 -le "$1" ]; then
        usage
        exit 1
    fi

    init_sandboxed_client "$1"

    add_sandboxed_bootstrap_identities | sed -e 's/^/## /' 1>&2

    mkdir -p $client_dir/bin

    echo '#!/bin/sh' > $client_dir/bin/tezos-client
    echo "exec $client \"\$@\"" >> $client_dir/bin/tezos-client
    chmod +x $client_dir/bin/tezos-client

    echo '#!/bin/sh' > $client_dir/bin/tezos-admin-client
    echo "exec $admin_client \"\$@\""  >> $client_dir/bin/tezos-admin-client
    chmod +x $client_dir/bin/tezos-admin-client

    for protocol in $(cat $bin_dir/../../active_protocol_versions); do
        protocol_underscore=$(echo $protocol | tr -- - _)
        local_baker="$bin_dir/../../_build/default/src/proto_$protocol_underscore/bin_baker/main_baker_$protocol_underscore.exe"
        local_endorser="$bin_dir/../../_build/default/src/proto_$protocol_underscore/bin_endorser/main_endorser_$protocol_underscore.exe"
        local_accuser="$bin_dir/../../_build/default/src/proto_$protocol_underscore/bin_accuser/main_accuser_$protocol_underscore.exe"

        if [ -n "$USE_TLS" ]; then
            baker="$local_baker -S -base-dir $client_dir -addr 127.0.0.1 -port $rpc"
	    endorser="$local_endorser -S -base-dir $client_dir -addr 127.0.0.1 -port $rpc"
	    accuser="$local_accuser -S -base-dir $client_dir -addr 127.0.0.1 -port $rpc"
        else
            baker="$local_baker -base-dir $client_dir -addr 127.0.0.1 -port $rpc"
	    endorser="$local_endorser -base-dir $client_dir -addr 127.0.0.1 -port $rpc"
	    accuser="$local_accuser -base-dir $client_dir -addr 127.0.0.1 -port $rpc"
        fi

        echo '#!/bin/sh' > $client_dir/bin/tezos-baker-$protocol
        echo "exec $baker \"\$@\""  >> $client_dir/bin/tezos-baker-$protocol
        chmod +x $client_dir/bin/tezos-baker-$protocol

        echo '#!/bin/sh' > $client_dir/bin/tezos-endorser-$protocol
        echo "exec $endorser \"\$@\""  >> $client_dir/bin/tezos-endorser-$protocol
        chmod +x $client_dir/bin/tezos-endorser-$protocol

        echo '#!/bin/sh' > $client_dir/bin/tezos-accuser-$protocol
        echo "exec $accuser \"\$@\""  >> $client_dir/bin/tezos-accuser-$protocol
        chmod +x $client_dir/bin/tezos-accuser-$protocol
    done

    echo '#!/bin/sh' > $client_dir/bin/tezos-signer
    echo "exec $signer \"\$@\""  >> $client_dir/bin/tezos-signer
    chmod +x $client_dir/bin/tezos-signer

    cat <<EOF
if type tezos-client-reset >/dev/null 2>&1 ; then tezos-client-reset; fi ;
PATH="$client_dir/bin:\$PATH" ; export PATH ;
<<<<<<< HEAD
alias tezos-activate-alpha="$client  -block genesis activate protocol PtRtdqNdrzdh5ePabNxs2ACtb5CMFrDbK3W3Zma6TSQSas1MXpf with fitness 1 and key activator and parameters $parameters_file --timestamp $(TZ='AAA+1' date +%FT%TZ)" ;
=======
alias tezos-activate-alpha="$client  -block genesis activate protocol PsYLVpVvgbLhAhoqAkMFUo6gudkJ9weNXhUYCiLDzcUpFpkk8Wt with fitness 1 and key activator and parameters $parameters_file --timestamp $(TZ='AAA+1' date +%FT%TZ)" ;
>>>>>>> 2a739407
alias tezos-client-reset="rm -rf \"$client_dir\"; unalias tezos-activate-alpha tezos-client-reset" ;
alias tezos-autocomplete="if [ \$ZSH_NAME ] ; then autoload bashcompinit ; bashcompinit ; fi ; source \"$bin_dir/bash-completion.sh\"" ;
trap tezos-client-reset EXIT ;

EOF

    (cat | sed -e 's/^/## /') 1>&2 <<EOF

The client is now properly initialized. In the rest of this shell
session, you might now run \`tezos-client\` to communicate with a
tezos node launched with \`launch-sandboxed-node $1\`. For instance:

  tezos-client rpc get /chains/main/blocks/head/metadata

Note: if the current protocol version, as reported by the previous
command, is "Ps6mwMrF2ER2s51cp9yYpjDcuzQjsc2yAz8bQsRgdaRxw4Fk95H", you
may have to activate in your "sandboxed network" the same economic
protocol than used by the alphanet by running:

  tezos-activate-alpha

Warning: all the client data will be removed when you close this shell
or if you run this command a second time.

Activate tab completion by running:

  tezos-autocomplete

EOF

}

if [ "$0" == "$BASH_SOURCE" ]; then
    main "$@"
fi<|MERGE_RESOLUTION|>--- conflicted
+++ resolved
@@ -152,11 +152,7 @@
 
     ${client} \
         -block genesis \
-<<<<<<< HEAD
-        activate protocol PtRtdqNdrzdh5ePabNxs2ACtb5CMFrDbK3W3Zma6TSQSas1MXpf \
-=======
         activate protocol PsYLVpVvgbLhAhoqAkMFUo6gudkJ9weNXhUYCiLDzcUpFpkk8Wt \
->>>>>>> 2a739407
         with fitness 1 \
         and key activator \
 	and parameters "${parameters_file}" \
@@ -242,11 +238,7 @@
     cat <<EOF
 if type tezos-client-reset >/dev/null 2>&1 ; then tezos-client-reset; fi ;
 PATH="$client_dir/bin:\$PATH" ; export PATH ;
-<<<<<<< HEAD
-alias tezos-activate-alpha="$client  -block genesis activate protocol PtRtdqNdrzdh5ePabNxs2ACtb5CMFrDbK3W3Zma6TSQSas1MXpf with fitness 1 and key activator and parameters $parameters_file --timestamp $(TZ='AAA+1' date +%FT%TZ)" ;
-=======
 alias tezos-activate-alpha="$client  -block genesis activate protocol PsYLVpVvgbLhAhoqAkMFUo6gudkJ9weNXhUYCiLDzcUpFpkk8Wt with fitness 1 and key activator and parameters $parameters_file --timestamp $(TZ='AAA+1' date +%FT%TZ)" ;
->>>>>>> 2a739407
 alias tezos-client-reset="rm -rf \"$client_dir\"; unalias tezos-activate-alpha tezos-client-reset" ;
 alias tezos-autocomplete="if [ \$ZSH_NAME ] ; then autoload bashcompinit ; bashcompinit ; fi ; source \"$bin_dir/bash-completion.sh\"" ;
 trap tezos-client-reset EXIT ;
