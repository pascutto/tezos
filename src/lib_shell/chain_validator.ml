--- conflicted
+++ resolved
@@ -103,18 +103,6 @@
   Worker.shutdown w
 
 let shutdown_child nv active_chains =
-<<<<<<< HEAD
-  Lwt_utils.may ~f:(fun ({ parameters = { chain_state ; global_chains_input ; } }, shutdown) ->
-      Lwt_watcher.notify global_chains_input (State.Chain.id chain_state, false) ;
-      Chain_id.Table.remove active_chains (State.Chain.id chain_state) ;
-      State.update_chain_data nv.parameters.chain_state begin fun _ chain_data ->
-        Lwt.return (Some { chain_data with test_chain = None }, ())
-      end >>= fun () ->
-      shutdown () >>= fun () ->
-      nv.child <- None ;
-      Lwt.return_unit
-    ) nv.child
-=======
   Lwt_utils.may ~f:(fun
                      ({ parameters = { chain_state ; global_chains_input ; _ } ; _ }, shutdown) ->
                      Lwt_watcher.notify global_chains_input (State.Chain.id chain_state, false) ;
@@ -126,7 +114,6 @@
                      nv.child <- None ;
                      Lwt.return_unit
                    ) nv.child
->>>>>>> 6ffabdd8
 
 let notify_new_block w block =
   let nv = Worker.state w in
@@ -216,8 +203,6 @@
 
 let may_switch_test_chain w active_chains spawn_child block =
   let nv = Worker.state w in
-<<<<<<< HEAD
-=======
   let create_child block protocol expiration forking_block =
     let block_header = State.Block.header block in
     let genesis = Context.compute_testchain_genesis (State.Block.hash forking_block) in
@@ -294,92 +279,13 @@
       return_unit
     end
   in
->>>>>>> 6ffabdd8
   begin
     State.Block.test_chain block >>= function
     | Not_running, _ -> shutdown_child nv active_chains >>= return
     | (Forking _ | Running _), None -> return_unit (* only for snapshots *)
-<<<<<<< HEAD
-    | (Forking { protocol ; expiration }
-      | Running { protocol ; expiration }), Some forking_block ->
-        let genesis = Context.compute_testchain_genesis (State.Block.hash forking_block) in
-        let chain_id = Context.compute_testchain_chain_id genesis in
-        let activated =
-          match nv.child with
-          | None -> false
-          | Some (child , _) ->
-              Block_hash.equal
-                (State.Chain.genesis child.parameters.chain_state).block
-                genesis in
-        begin
-          match nv.parameters.max_child_ttl with
-          | None -> Lwt.return false
-          | Some ttl ->
-              let forking_block_timestamp =
-                (State.Block.shell_header forking_block).Block_header.timestamp
-              in
-              Lwt.return
-                Time.(min expiration
-                        (add forking_block_timestamp (Int64.of_int ttl))
-                      < block_header.shell.timestamp)
-        end >>= fun locally_expired ->
-        if locally_expired && activated then
-          shutdown_child nv active_chains >>= return
-        else if activated
-             || locally_expired
-             || not (State.Chain.allow_forked_chain nv.parameters.chain_state) then
-          return_unit
-        else begin
-          begin
-            State.Chain.get
-              (State.Chain.global_state nv.parameters.chain_state)
-              chain_id >>= function
-            | Ok chain_state ->
-                State.update_testchain block ~testchain_state:chain_state >>= fun () ->
-                return chain_state
-            | Error _ -> (* TODO proper error matching (Not_found ?) or use `get_opt` ? *)
-                State.Block.context forking_block >>= fun context ->
-                let try_init_test_chain cont =
-                  Block_validation.init_test_chain
-                    context (State.Block.header forking_block) >>= function
-                  | Ok genesis_header ->
-                      State.fork_testchain
-                        block chain_id genesis genesis_header protocol expiration >>=? fun chain_state ->
-                      Chain.head chain_state >>= fun new_genesis_block ->
-                      Lwt_watcher.notify nv.parameters.global_valid_block_input new_genesis_block ;
-                      Lwt_watcher.notify nv.valid_block_input new_genesis_block ;
-                      return chain_state
-                  | Error [ Block_validator_errors.Missing_test_protocol missing_protocol ] ->
-                      Block_validator.fetch_and_compile_protocol
-                        nv.parameters.block_validator
-                        missing_protocol >>=? fun _ ->
-                      cont ()
-                  | Error _ as errs -> Lwt.return errs
-                in
-                try_init_test_chain @@ fun () ->
-                try_init_test_chain @@ fun () ->
-                failwith "Could not retrieve test protocol"
-          end >>=? fun chain_state ->
-          (* [spawn_child] is a callback to [create_node]. Thus, it takes care of
-             global initialization boilerplate (e.g. notifying [global_chains_input],
-             adding the chain to the correct tables, ...) *)
-          spawn_child
-            ~parent:(State.Chain.id chain_state)
-            nv.parameters.peer_validator_limits
-            nv.parameters.prevalidator_limits
-            nv.parameters.block_validator
-            nv.parameters.global_valid_block_input
-            nv.parameters.global_chains_input
-            nv.parameters.db chain_state
-            nv.parameters.limits (* TODO: different limits main/test ? *) >>=? fun child ->
-          nv.child <- Some child ;
-          return_unit
-        end
-=======
     | (Forking { protocol ; expiration ; _ }
       | Running { protocol ; expiration ; _ }), Some forking_block ->
         create_child block protocol expiration forking_block
->>>>>>> 6ffabdd8
   end >>= function
   | Ok () -> Lwt.return_unit
   | Error err ->
@@ -411,7 +317,6 @@
   | Some filter ->
       return filter
   | None ->
-<<<<<<< HEAD
       match Registered_protocol.get hash with
       | None ->
           (* FIXME. *)
@@ -423,14 +328,6 @@
           let (module Proto) = protocol in
           let module Filter = Prevalidator_filters.No_filter (Proto) in
           return (module Filter : Prevalidator_filters.FILTER)
-=======
-      (* FIXME. *)
-      (* This should not happen: it should be handled in the validator. *)
-      failwith "chain_validator: missing protocol '%a' for the current block."
-        Protocol_hash.pp_short hash
-  | Some protocol ->
-      return protocol
->>>>>>> 6ffabdd8
 
 let on_request (type a) w
     start_testchain active_chains spawn_child (req : a Request.t) : a tzresult Lwt.t =
@@ -520,11 +417,7 @@
          | Error _ ->
              P2p_peer.Table.remove nv.active_peers peer_id ;
              acc)
-<<<<<<< HEAD
-      nv.active_peers (Lwt.return [])
-=======
       nv.active_peers (Lwt.return_nil)
->>>>>>> 6ffabdd8
   end >>= fun pvs ->
   Lwt.join
     (begin match nv.prevalidator with
@@ -536,36 +429,11 @@
   Lwt.return_unit
 
 let on_launch start_prevalidator w _ parameters =
-<<<<<<< HEAD
-  Chain.init_head parameters.chain_state >>= fun () ->
-  (if start_prevalidator then
-     State.read_chain_data parameters.chain_state
-       (fun _ {State.current_head} -> Lwt.return current_head) >>= fun head ->
-     State.Block.protocol_hash head >>= fun head_hash ->
-     safe_get_prevalidator_filter head_hash >>= function
-     | Ok (module Filter) -> begin
-         Prevalidator.create
-           parameters.prevalidator_limits
-           (module Filter)
-           parameters.chain_db >>= function
-         | Error err ->
-             Log.lwt_log_error "@[Failed to instantiate prevalidator:@ %a@]"
-               pp_print_error err >>= fun () ->
-             return_none
-         | Ok prevalidator ->
-             return_some prevalidator
-       end
-     | Error err ->
-         Log.lwt_log_error "@[Failed to instantiate prevalidator:@ %a@]"
-           pp_print_error err >>= fun () ->
-         return_none
-   else return_none) >>=? fun prevalidator ->
-=======
   begin if start_prevalidator then
       State.read_chain_data parameters.chain_state
         (fun _ { State.current_head ; _ } -> Lwt.return current_head) >>= fun head ->
       State.Block.protocol_hash head >>= fun head_hash ->
-      safe_get_protocol head_hash >>= function
+      safe_get_prevalidator_filter head_hash >>= function
       | Ok (module Proto) -> begin
           Prevalidator.create
             parameters.prevalidator_limits
@@ -583,7 +451,6 @@
             pp_print_error err >>= fun () ->
           return_none
     else return_none end >>=? fun prevalidator ->
->>>>>>> 6ffabdd8
   let valid_block_input = Lwt_watcher.create_input () in
   let new_head_input = Lwt_watcher.create_input () in
   let bootstrapped_waiter, bootstrapped_wakener = Lwt.wait () in
