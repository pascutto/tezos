--- conflicted
+++ resolved
@@ -614,99 +614,6 @@
   }
   type block = t
 
-<<<<<<< HEAD
-=======
-  type validation_store = {
-    context_hash: Context_hash.t;
-    message: string option;
-    max_operations_ttl: int;
-    last_allowed_fork_level: Int32.t;
-  }
-
-  module Header = struct
-
-    type t = hashed_header = {
-      header: Block_header.t ;
-      hash: Block_hash.t ;
-    }
-    type block_header = t
-
-    let compare b1 b2 = Block_hash.compare b1.hash b2.hash
-    let equal b1 b2 = Block_hash.equal b1.hash b2.hash
-
-    let hash { hash } = hash
-    let header { header } = header
-    let shell_header { header = { Block_header.shell } } = shell
-    let timestamp b = (shell_header b).timestamp
-    let fitness b = (shell_header b).fitness
-    let level b = (shell_header b).level
-    let validation_passes b = (shell_header b).validation_passes
-
-    let known chain_state hash =
-      Shared.use chain_state.block_store begin fun store ->
-        Store.Block.Header.known (store, hash)
-      end
-
-    let read chain_state ?(pred = 0) hash =
-      Shared.use chain_state.block_store begin fun store ->
-        begin
-          if pred = 0 then
-            return hash
-          else
-            predecessor_n store hash pred >>= function
-            | None -> return chain_state.genesis.block
-            | Some hash -> return hash
-        end >>=? fun hash ->
-        Store.Block.Header.read (store, hash) >>=? fun header ->
-        return { header ; hash }
-      end
-    let read_opt chain_state ?pred hash =
-      read chain_state ?pred hash >>= function
-      | Error _ -> Lwt.return_none
-      | Ok v -> Lwt.return_some v
-    let read_exn chain_state ?(pred = 0) hash =
-      Shared.use chain_state.block_store begin fun store ->
-        begin
-          if pred = 0 then
-            Lwt.return hash
-          else
-            predecessor_n store hash pred >>= function
-            | None -> Lwt.return chain_state.genesis.block
-            | Some hash -> Lwt.return hash
-        end >>= fun hash ->
-        Store.Block.Header.read_exn (store, hash) >>= fun header ->
-        Lwt.return { header ; hash }
-      end
-
-    let of_block ( { hash ; header } : block ) : t = { hash ; header }
-    let to_block chain_state ( { hash ; header } : t ) : block option Lwt.t =
-      Shared.use chain_state.block_store begin fun store ->
-        Store.Block.Contents.read_opt (store, hash) >>= function
-        | Some contents -> Lwt.return_some { chain_state ; hash ; contents ; header }
-        | None -> Lwt.return_none
-      end
-
-    let all_operation_hashes chain_state { hash ; header } =
-      Shared.use chain_state.block_store begin fun store ->
-        Lwt_list.map_p
-          (Store.Block.Operation_hashes.read_exn (store, hash))
-          (0 -- (header.Block_header.shell.validation_passes - 1))
-      end
-
-    let predecessor chain_state { hash ; header } =
-      if Block_hash.equal hash header.Block_header.shell.predecessor then
-        Lwt.return_none           (* we are at genesis *)
-      else
-        read_exn chain_state header.Block_header.shell.predecessor >>= fun block ->
-        Lwt.return_some block
-
-    let predecessor_n chain_state hash n =
-      Shared.use chain_state.block_store begin fun block_store ->
-        predecessor_n block_store hash n
-      end
-  end
-
->>>>>>> 613e14a2
   let compare b1 b2 = Block_hash.compare b1.hash b2.hash
   let equal b1 b2 = Block_hash.equal b1.hash b2.hash
 
