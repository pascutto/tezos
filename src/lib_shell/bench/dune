(executables
 (names bench_simple bench_tool)
 (libraries tezos-base
            tezos-shell
<<<<<<< HEAD
            tezos_003_PsddFKi3_bench_helpers)
 (flags (:standard -w -9+27-30-32-40@8
                   -safe-string
                   -open Tezos_base__TzPervasives
=======
            tezos_alpha_bench_helpers)
 (flags (:standard -open Tezos_base__TzPervasives
>>>>>>> 6ffabdd8
                   -open Tezos_shell
                   -open Tezos_003_PsddFKi3_bench_helpers)))

(alias
 (name buildtest)
 (deps bench_tool.exe bench_simple.exe))

(alias
 (name runbench_003_PsddFKi3_simple)
 (deps bench_simple.exe)
 (action (chdir %{workspace_root} (run %{exe:bench_simple.exe}))))

(alias
 (name runbench_003_PsddFKi3)
 (deps bench_tool.exe)
 (action (chdir %{workspace_root} (run %{exe:bench_tool.exe}))))

(alias
 (name runtest_indent)
 (deps (glob_files *.ml*))
 (action (run bash %{libexec:tezos-stdlib:test-ocp-indent.sh} %{deps})))<|MERGE_RESOLUTION|>--- conflicted
+++ resolved
@@ -2,29 +2,22 @@
  (names bench_simple bench_tool)
  (libraries tezos-base
             tezos-shell
-<<<<<<< HEAD
-            tezos_003_PsddFKi3_bench_helpers)
- (flags (:standard -w -9+27-30-32-40@8
-                   -safe-string
-                   -open Tezos_base__TzPervasives
-=======
-            tezos_alpha_bench_helpers)
+            tezos_004_Pt24m4xi_bench_helpers)
  (flags (:standard -open Tezos_base__TzPervasives
->>>>>>> 6ffabdd8
                    -open Tezos_shell
-                   -open Tezos_003_PsddFKi3_bench_helpers)))
+                   -open Tezos_004_Pt24m4xi_bench_helpers)))
 
 (alias
  (name buildtest)
  (deps bench_tool.exe bench_simple.exe))
 
 (alias
- (name runbench_003_PsddFKi3_simple)
+ (name runbench_004_Pt24m4xi_simple)
  (deps bench_simple.exe)
  (action (chdir %{workspace_root} (run %{exe:bench_simple.exe}))))
 
 (alias
- (name runbench_003_PsddFKi3)
+ (name runbench_004_Pt24m4xi)
  (deps bench_tool.exe)
  (action (chdir %{workspace_root} (run %{exe:bench_tool.exe}))))
 
