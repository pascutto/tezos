--- conflicted
+++ resolved
@@ -937,12 +937,8 @@
   assert (Block_hash.equal hash (Block_header.hash header)) ;
   assert (List.length operations = header.shell.validation_passes) ;
   State.Block.store chain_db.chain_state
-<<<<<<< HEAD
-    header header_data operations operations_data result >>=? fun res ->
-=======
     header header_data operations operations_data result
     ~forking_testchain >>=? fun res ->
->>>>>>> cff908b5
   Raw_block_header.Table.resolve_pending chain_db.block_header_db.table hash header;
   clear_block chain_db hash header.shell.validation_passes ;
   return res
