--- conflicted
+++ resolved
@@ -200,12 +200,7 @@
           -% t event "header_request_timeout"
           -% a Block_hash.Logging.tag bh
           -% a P2p_peer.Id.Logging.tag pipeline.peer_id) >>= fun () ->
-<<<<<<< HEAD
-      Lwt_canceler.cancel pipeline.canceler >>= fun () ->
-      Lwt.return_unit
-=======
-      Lwt_canceler.cancel pipeline.canceler
->>>>>>> 02d34a2e
+      Lwt_canceler.cancel pipeline.canceler
   | Error (Future_block_header { block; block_time; time }  :: _) ->
       lwt_log_notice Tag.DSL.(fun f ->
           f "Block locator %a from peer %a contains future blocks. \
@@ -215,12 +210,7 @@
           -% a P2p_peer.Id.Logging.tag pipeline.peer_id
           -% a node_time_tag time
           -% a block_time_tag block_time) >>= fun () ->
-<<<<<<< HEAD
-      Lwt_canceler.cancel pipeline.canceler >>= fun () ->
-      Lwt.return_unit
-=======
-      Lwt_canceler.cancel pipeline.canceler
->>>>>>> 02d34a2e
+      Lwt_canceler.cancel pipeline.canceler
   | Error (Too_short_locator _  :: _ as err) ->
       pipeline.errors <- pipeline.errors @ err ;
       lwt_log_info Tag.DSL.(fun f ->
