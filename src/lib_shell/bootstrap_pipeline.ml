--- conflicted
+++ resolved
@@ -62,17 +62,11 @@
   let chain_state = Distributed_db.chain_state pipeline.chain_db in
   let time_now = Systime_os.now () in
   fail_unless
-<<<<<<< HEAD
-    (Time.(add time_now 15L >= header.shell.timestamp))
-    (Future_block_header { block = hash ;
-                           time = time_now ;
-=======
     (Time.Protocol.compare
        (Time.Protocol.add (Time.System.to_protocol (Systime_os.now ())) 15L)
        header.shell.timestamp
      >= 0)
     (Future_block_header { block = hash; time = time_now;
->>>>>>> ec3576fd
                            block_time = header.shell.timestamp }) >>=? fun () ->
   State.Chain.checkpoint chain_state >>= fun checkpoint ->
   fail_when
