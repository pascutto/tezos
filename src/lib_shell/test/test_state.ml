--- conflicted
+++ resolved
@@ -147,15 +147,7 @@
              } in
            State.Block.store state
              block zero [[op]] [[zero]]
-<<<<<<< HEAD
-             ({context_hash;
-               message = ctxt.message;
-               max_operations_ttl = 1;
-               last_allowed_fork_level = ctxt.last_allowed_fork_level} :
-                State.Block.validation_store)
-=======
              validation_store
->>>>>>> ec3576fd
              ~forking_testchain:false >>=? fun _vblock ->
            State.Block.read state hash >>=? fun vblock ->
            Hashtbl.add vtbl name vblock ;
@@ -187,22 +179,6 @@
     names >>= fun _ ->
   Lwt.return_unit
 
-<<<<<<< HEAD
-let build_example_tree chain =
-  let vtbl = Hashtbl.create 23 in
-  Chain.genesis chain >>= function
-  | None -> assert false
-  | Some genesis ->
-      Hashtbl.add vtbl "Genesis" genesis ;
-      let c = [ "A1" ; "A2" ; "A3" ; "A4" ; "A5" ; "A6" ; "A7" ; "A8" ] in
-      build_valid_chain chain vtbl genesis c >>= fun () ->
-      let a3 = Hashtbl.find vtbl "A3" in
-      let c = [ "B1" ; "B2" ; "B3" ; "B4" ; "B5" ; "B6" ; "B7" ; "B8" ] in
-      build_valid_chain chain vtbl a3 c >>= fun () ->
-      Lwt.return vtbl
-
-=======
->>>>>>> ec3576fd
 type state = {
   vblock: (string, State.Block.t) Hashtbl.t ;
   state: State.t ;
@@ -299,11 +275,7 @@
   let block_store = Store.Block.get chain_store in
   (* Let us set a new checkpoint "B1" whose level is greater than the genesis. *)
   State.Chain.set_checkpoint_then_purge_full s.chain (State.Block.header b2)
-<<<<<<< HEAD
-  >>= fun () -> (* Assert b2 does still exist and is the new checkpoint. *)
-=======
   >>=? fun () -> (* Assert b2 does still exist and is the new checkpoint. *)
->>>>>>> ec3576fd
   begin State.Block.known s.chain hb2 >|= fun b -> assert b end
   >>= fun () ->
   begin State.Chain.checkpoint s.chain >|= begin fun b ->
@@ -377,11 +349,7 @@
   (* Let us set a new checkpoint "B1" whose level is greater than the genesis. *)
   >>= fun () ->
   State.Chain.set_checkpoint_then_purge_rolling s.chain (State.Block.header b2)
-<<<<<<< HEAD
-  >>= fun () -> (* Assert b2 does still exist and is the new checkpoint. *)
-=======
   >>=? fun () -> (* Assert b2 does still exist and is the new checkpoint. *)
->>>>>>> ec3576fd
   begin State.Block.known s.chain hb2 >|= fun b -> assert b end
   >>= fun () ->
   begin State.Chain.checkpoint s.chain >|= begin fun b ->
@@ -650,7 +618,6 @@
   "set_checkpoint_then_purge_full", test_set_checkpoint_then_purge_full ;
 ]
 
-
 let wrap (n, f) =
   Alcotest_lwt.test_case n `Quick begin fun _ () ->
     Lwt_utils_unix.with_tempdir "tezos_test_" begin fun dir ->
