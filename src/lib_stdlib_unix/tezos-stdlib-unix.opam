opam-version: "2.0"
maintainer: "contact@tezos.com"
authors: [ "Tezos devteam" ]
homepage: "https://www.tezos.com/"
bug-reports: "https://gitlab.com/tezos/tezos/issues"
dev-repo: "git+https://gitlab.com/tezos/tezos.git"
license: "MIT"
depends: [
  "ocamlfind" { build }
<<<<<<< HEAD
=======
  "base-unix"
>>>>>>> 6ffabdd8
  "dune" { build & >= "1.7" }
  "tezos-base"
  "lwt" { >= "3.0.0" }
  "ptime" { >= "0.8.4" }
  "conf-libev"
  "ipaddr" { >= "3.0.0" }
]
build: [
  [ "dune" "build" "-p" name "-j" jobs ]
]
run-test: [
  [ "dune" "runtest" "-p" name "-j" jobs ]
]
synopsis: "Tezos: yet-another local-extension of the OCaml standard library (unix-specific fragment)"<|MERGE_RESOLUTION|>--- conflicted
+++ resolved
@@ -7,10 +7,7 @@
 license: "MIT"
 depends: [
   "ocamlfind" { build }
-<<<<<<< HEAD
-=======
   "base-unix"
->>>>>>> 6ffabdd8
   "dune" { build & >= "1.7" }
   "tezos-base"
   "lwt" { >= "3.0.0" }
