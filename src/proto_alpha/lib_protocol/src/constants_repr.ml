(*****************************************************************************)
(*                                                                           *)
(* Open Source License                                                       *)
(* Copyright (c) 2018 Dynamic Ledger Solutions, Inc. <contact@tezos.com>     *)
(*                                                                           *)
(* Permission is hereby granted, free of charge, to any person obtaining a   *)
(* copy of this software and associated documentation files (the "Software"),*)
(* to deal in the Software without restriction, including without limitation *)
(* the rights to use, copy, modify, merge, publish, distribute, sublicense,  *)
(* and/or sell copies of the Software, and to permit persons to whom the     *)
(* Software is furnished to do so, subject to the following conditions:      *)
(*                                                                           *)
(* The above copyright notice and this permission notice shall be included   *)
(* in all copies or substantial portions of the Software.                    *)
(*                                                                           *)
(* THE SOFTWARE IS PROVIDED "AS IS", WITHOUT WARRANTY OF ANY KIND, EXPRESS OR*)
(* IMPLIED, INCLUDING BUT NOT LIMITED TO THE WARRANTIES OF MERCHANTABILITY,  *)
(* FITNESS FOR A PARTICULAR PURPOSE AND NONINFRINGEMENT. IN NO EVENT SHALL   *)
(* THE AUTHORS OR COPYRIGHT HOLDERS BE LIABLE FOR ANY CLAIM, DAMAGES OR OTHER*)
(* LIABILITY, WHETHER IN AN ACTION OF CONTRACT, TORT OR OTHERWISE, ARISING   *)
(* FROM, OUT OF OR IN CONNECTION WITH THE SOFTWARE OR THE USE OR OTHER       *)
(* DEALINGS IN THE SOFTWARE.                                                 *)
(*                                                                           *)
(*****************************************************************************)

let version_number = "\000"
let proof_of_work_nonce_size = 8
let nonce_length = 32
let max_revelations_per_block = 32
let max_operation_data_length = 16 * 1024 ; (* 16kB *)

type fixed = {
  proof_of_work_nonce_size : int ;
  nonce_length : int ;
  max_revelations_per_block : int ;
  max_operation_data_length : int ;
}

let fixed_encoding =
  let open Data_encoding in
  conv
    (fun c ->
       (c.proof_of_work_nonce_size,
        c.nonce_length,
        c.max_revelations_per_block,
        c.max_operation_data_length))
    (fun (proof_of_work_nonce_size,
          nonce_length,
          max_revelations_per_block,
          max_operation_data_length) ->
      { proof_of_work_nonce_size ;
        nonce_length ;
        max_revelations_per_block ;
        max_operation_data_length ;
      } )
    (obj4
       (req "proof_of_work_nonce_size" uint8)
       (req "nonce_length" uint8)
       (req "max_revelations_per_block" uint8)
       (req "max_operation_data_length" int31))

let fixed = {
  proof_of_work_nonce_size ;
  nonce_length ;
  max_revelations_per_block ;
  max_operation_data_length ;
}

type parametric = {
  preserved_cycles: int ;
  blocks_per_cycle: int32 ;
  blocks_per_commitment: int32 ;
  blocks_per_roll_snapshot: int32 ;
  blocks_per_voting_period: int32 ;
  time_between_blocks: Period_repr.t list ;
  endorsers_per_block: int ;
  hard_gas_limit_per_operation: Z.t ;
  hard_gas_limit_per_block: Z.t ;
  proof_of_work_threshold: int64 ;
  tokens_per_roll: Tez_repr.t ;
  michelson_maximum_type_size: int;
  seed_nonce_revelation_tip: Tez_repr.t ;
  origination_burn: Tez_repr.t ;
  block_security_deposit: Tez_repr.t ;
  endorsement_security_deposit: Tez_repr.t ;
  block_reward: Tez_repr.t ;
  endorsement_reward: Tez_repr.t ;
  cost_per_byte: Tez_repr.t ;
  hard_storage_limit_per_operation: Z.t ;
}

let default = {
  preserved_cycles = 5 ;
  blocks_per_cycle = 128l ;
  blocks_per_commitment = 32l ;
  blocks_per_roll_snapshot = 8l ;
  blocks_per_voting_period = 32768l ;
  time_between_blocks =
<<<<<<< HEAD
    List.map Period_repr.of_seconds_exn [ 60L ; 30L ; 20L ; 10L ] ;
  first_free_baking_slot = 16 ;
=======
    List.map Period_repr.of_seconds_exn [ 60L ; 75L ] ;
>>>>>>> 00b80698
  endorsers_per_block = 32 ;
  hard_gas_limit_per_operation = Z.of_int 400_000 ;
  hard_gas_limit_per_block = Z.of_int 4_000_000 ;
  proof_of_work_threshold =
    Int64.(sub (shift_left 1L 46) 1L) ;
  tokens_per_roll =
    Tez_repr.(mul_exn one 10_000) ;
  michelson_maximum_type_size = 1000 ;
  seed_nonce_revelation_tip = begin
    match Tez_repr.(one /? 8L) with
    | Ok c -> c
    | Error _ -> assert false
  end ;
  origination_burn = Tez_repr.of_mutez_exn 257_000L ;
  block_security_deposit = Tez_repr.(mul_exn one 512) ;
  endorsement_security_deposit = Tez_repr.(mul_exn one 64) ;
  block_reward = Tez_repr.(mul_exn one 16) ;
  endorsement_reward = Tez_repr.(mul_exn one 2) ;
  hard_storage_limit_per_operation = Z.of_int 60_000 ;
  cost_per_byte = Tez_repr.of_mutez_exn 1_000L ;
}

module CompareListInt = Compare.List (Compare.Int)

let parametric_encoding =
  let open Data_encoding in
  conv
    (fun c ->
       (( c.preserved_cycles,
          c.blocks_per_cycle,
          c.blocks_per_commitment,
          c.blocks_per_roll_snapshot,
          c.blocks_per_voting_period,
          c.time_between_blocks,
          c.endorsers_per_block,
          c.hard_gas_limit_per_operation,
          c.hard_gas_limit_per_block),
        ((c.proof_of_work_threshold,
          c.tokens_per_roll,
          c.michelson_maximum_type_size,
          c.seed_nonce_revelation_tip,
          c.origination_burn,
          c.block_security_deposit,
          c.endorsement_security_deposit,
          c.block_reward),
         (c.endorsement_reward,
          c.cost_per_byte,
          c.hard_storage_limit_per_operation))) )
    (fun (( preserved_cycles,
            blocks_per_cycle,
            blocks_per_commitment,
            blocks_per_roll_snapshot,
            blocks_per_voting_period,
            time_between_blocks,
            endorsers_per_block,
            hard_gas_limit_per_operation,
            hard_gas_limit_per_block),
          ((proof_of_work_threshold,
            tokens_per_roll,
            michelson_maximum_type_size,
            seed_nonce_revelation_tip,
            origination_burn,
            block_security_deposit,
            endorsement_security_deposit,
            block_reward),
           (endorsement_reward,
            cost_per_byte,
            hard_storage_limit_per_operation))) ->
      { preserved_cycles ;
        blocks_per_cycle ;
        blocks_per_commitment ;
        blocks_per_roll_snapshot ;
        blocks_per_voting_period ;
        time_between_blocks ;
        endorsers_per_block ;
        hard_gas_limit_per_operation ;
        hard_gas_limit_per_block ;
        proof_of_work_threshold ;
        tokens_per_roll ;
        michelson_maximum_type_size ;
        seed_nonce_revelation_tip ;
        origination_burn ;
        block_security_deposit ;
        endorsement_security_deposit ;
        block_reward ;
        endorsement_reward ;
        cost_per_byte ;
        hard_storage_limit_per_operation ;
      } )
    (merge_objs
       (obj9
          (req "preserved_cycles" uint8)
          (req "blocks_per_cycle" int32)
          (req "blocks_per_commitment" int32)
          (req "blocks_per_roll_snapshot" int32)
          (req "blocks_per_voting_period" int32)
          (req "time_between_blocks" (list Period_repr.encoding))
          (req "endorsers_per_block" uint16)
          (req "hard_gas_limit_per_operation" z)
          (req "hard_gas_limit_per_block" z))
       (merge_objs
          (obj8
             (req "proof_of_work_threshold" int64)
             (req "tokens_per_roll" Tez_repr.encoding)
             (req "michelson_maximum_type_size" uint16)
             (req "seed_nonce_revelation_tip" Tez_repr.encoding)
             (req "origination_burn" Tez_repr.encoding)
             (req "block_security_deposit" Tez_repr.encoding)
             (req "endorsement_security_deposit" Tez_repr.encoding)
             (req "block_reward" Tez_repr.encoding))
          (obj3
             (req "endorsement_reward" Tez_repr.encoding)
             (req "cost_per_byte" Tez_repr.encoding)
             (req "hard_storage_limit_per_operation" z))))

type t = {
  fixed : fixed ;
  parametric : parametric ;
}

let encoding =
  let open Data_encoding in
  conv
    (fun { fixed ; parametric } -> (fixed, parametric))
    (fun (fixed , parametric) -> { fixed ; parametric })
    (merge_objs fixed_encoding parametric_encoding)<|MERGE_RESOLUTION|>--- conflicted
+++ resolved
@@ -91,17 +91,12 @@
 
 let default = {
   preserved_cycles = 5 ;
-  blocks_per_cycle = 128l ;
+  blocks_per_cycle = 4096l ;
   blocks_per_commitment = 32l ;
-  blocks_per_roll_snapshot = 8l ;
+  blocks_per_roll_snapshot = 256l ;
   blocks_per_voting_period = 32768l ;
   time_between_blocks =
-<<<<<<< HEAD
-    List.map Period_repr.of_seconds_exn [ 60L ; 30L ; 20L ; 10L ] ;
-  first_free_baking_slot = 16 ;
-=======
     List.map Period_repr.of_seconds_exn [ 60L ; 75L ] ;
->>>>>>> 00b80698
   endorsers_per_block = 32 ;
   hard_gas_limit_per_operation = Z.of_int 400_000 ;
   hard_gas_limit_per_block = Z.of_int 4_000_000 ;
