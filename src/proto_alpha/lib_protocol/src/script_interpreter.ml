--- conflicted
+++ resolved
@@ -55,8 +55,8 @@
   (* Reject *)
   register_error_kind
     `Temporary
-    ~id:"michelson_v1.script_rejected"
-    ~title: "Script failed"
+    ~id:"scriptRejectedRuntimeError"
+    ~title: "Script failed (runtime script error)"
     ~description: "A FAILWITH instruction was reached"
     (obj3
        (req "location" Script.location_encoding)
@@ -67,7 +67,7 @@
   (* Overflow *)
   register_error_kind
     `Temporary
-    ~id:"michelson_v1.script_overflow"
+    ~id:"scriptOverflowRuntimeError"
     ~title: "Script failed (overflow error)"
     ~description: "A FAIL instruction was reached due to the detection of an overflow"
     (obj2
@@ -78,12 +78,12 @@
   (* Runtime contract error *)
   register_error_kind
     `Temporary
-    ~id:"michelson_v1.runtime_error"
+    ~id:"scriptRuntimeError"
     ~title: "Script runtime error"
     ~description: "Toplevel error for all runtime script errors"
     (obj2
-       (req "contract_handle" Contract.encoding)
-       (req "contract_code" Script.expr_encoding))
+       (req "contractHandle" Contract.encoding)
+       (req "contractCode" Script.expr_encoding))
     (function
       | Runtime_contract_error (contract, expr) ->
           Some (contract, expr)
@@ -93,7 +93,7 @@
   (* Bad contract parameter *)
   register_error_kind
     `Permanent
-    ~id:"michelson_v1.bad_contract_parameter"
+    ~id:"badContractParameter"
     ~title:"Contract supplied an invalid parameter"
     ~description:"Either no parameter was supplied to a contract with \
                   a non-unit parameter type, a non-unit parameter was \
@@ -105,7 +105,7 @@
   (* Cannot serialize log *)
   register_error_kind
     `Temporary
-    ~id:"michelson_v1.cannot_serialize_log"
+    ~id:"cannotSerializeLog"
     ~title:"Not enough gas to serialize execution trace"
     ~description:"Execution trace with stacks was to big to be serialized with \
                   the provided gas"
@@ -115,7 +115,7 @@
   (* Cannot serialize failure *)
   register_error_kind
     `Temporary
-    ~id:"michelson_v1.cannot_serialize_failure"
+    ~id:"cannotSerializeFailure"
     ~title:"Not enough gas to serialize argument of FAILWITH"
     ~description:"Argument of FAILWITH was too big to be serialized with \
                   the provided gas"
@@ -125,7 +125,7 @@
   (* Cannot serialize storage *)
   register_error_kind
     `Temporary
-    ~id:"michelson_v1.cannot_serialize_storage"
+    ~id:"cannotSerializeStorage"
     ~title:"Not enough gas to serialize execution storage"
     ~description:"The returned storage was too big to be serialized with \
                   the provided gas"
@@ -429,17 +429,10 @@
             let length = Script_int.to_zint length in
             if Compare.Z.(offset < s_length && Z.add offset length <= s_length) then
               Lwt.return (Gas.consume ctxt (Interp_costs.slice_string (Z.to_int length))) >>=? fun ctxt ->
-<<<<<<< HEAD
-              logged_return (Item (String.sub s (Z.to_int offset) (Z.to_int length), rest), ctxt)
-            else
-              Lwt.return (Gas.consume ctxt (Interp_costs.slice_string 0)) >>=? fun ctxt ->
-              logged_return (Item ("", rest), ctxt)
-=======
               logged_return (Item (Some (String.sub s (Z.to_int offset) (Z.to_int length)), rest), ctxt)
             else
               Lwt.return (Gas.consume ctxt (Interp_costs.slice_string 0)) >>=? fun ctxt ->
               logged_return (Item (None, rest), ctxt)
->>>>>>> cf0818fe
         | String_size, Item (s, rest) ->
             Lwt.return (Gas.consume ctxt Interp_costs.push) >>=? fun ctxt ->
             logged_return (Item (Script_int.(abs (of_int (String.length s))), rest), ctxt)
@@ -458,17 +451,10 @@
             let length = Script_int.to_zint length in
             if Compare.Z.(offset < s_length && Z.add offset length <= s_length) then
               Lwt.return (Gas.consume ctxt (Interp_costs.slice_string (Z.to_int length))) >>=? fun ctxt ->
-<<<<<<< HEAD
-              logged_return (Item (MBytes.sub s (Z.to_int offset) (Z.to_int length), rest), ctxt)
-            else
-              Lwt.return (Gas.consume ctxt (Interp_costs.slice_string 0)) >>=? fun ctxt ->
-              logged_return (Item (MBytes.create 0, rest), ctxt)
-=======
               logged_return (Item (Some (MBytes.sub s (Z.to_int offset) (Z.to_int length)), rest), ctxt)
             else
               Lwt.return (Gas.consume ctxt (Interp_costs.slice_string 0)) >>=? fun ctxt ->
               logged_return (Item (None, rest), ctxt)
->>>>>>> cf0818fe
         | Bytes_size, Item (s, rest) ->
             Lwt.return (Gas.consume ctxt Interp_costs.push) >>=? fun ctxt ->
             logged_return (Item (Script_int.(abs (of_int (MBytes.length s))), rest), ctxt)
