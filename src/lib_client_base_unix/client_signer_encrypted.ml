--- conflicted
+++ resolved
@@ -84,11 +84,7 @@
             match decrypt_sk skenc salt a with
             | Some sk ->
                 Hashtbl.replace decrypted_sks location
-<<<<<<< HEAD
-                  (Ed25519.Secret_key.of_bytes_exn sk) ;
-=======
                   (Data_encoding.Binary.of_bytes_exn Signature.Secret_key.encoding sk) ;
->>>>>>> 2c3906d1
                 Lwt.return a
             | None ->
                 passwd_ask_loop
