
PACKAGES:=$(patsubst %.opam,%,$(notdir $(shell find src vendors -name \*.opam -print)))

active_protocol_versions := $(shell cat active_protocol_versions)
active_protocol_directories := $(shell tr -- - _ < active_protocol_versions)

current_opam_version := $(shell opam --version)
include scripts/version.sh

ifeq ($(filter ${opam_version}.%,${current_opam_version}),)
$(error Unexpected opam version (found: ${current_opam_version}, expected: ${opam_version}.*))
endif

current_ocaml_version := $(shell opam exec -- ocamlc -version)

all: generate_dune
ifneq (${current_ocaml_version},${ocaml_version})
	$(error Unexpected ocaml version (found: ${current_ocaml_version}, expected: ${ocaml_version}))
endif
	@dune build \
		src/bin_node/main.exe \
		src/bin_validation/main_validator.exe \
		src/bin_client/main_client.exe \
		src/bin_client/main_admin.exe \
		src/bin_signer/main_signer.exe \
		src/bin_codec/codec.exe \
		src/lib_protocol_compiler/main_native.exe \
		$(foreach p, $(active_protocol_directories), src/proto_$(p)/bin_baker/main_baker_$(p).exe) \
		$(foreach p, $(active_protocol_directories), src/proto_$(p)/bin_endorser/main_endorser_$(p).exe) \
		$(foreach p, $(active_protocol_directories), src/proto_$(p)/bin_accuser/main_accuser_$(p).exe) \
		$(foreach p, $(active_protocol_directories), src/proto_$(p)/lib_parameters/sandbox-parameters.json)
	@cp _build/default/src/bin_node/main.exe tezos-node
	@cp _build/default/src/bin_validation/main_validator.exe tezos-validator
	@cp _build/default/src/bin_client/main_client.exe tezos-client
	@cp _build/default/src/bin_client/main_admin.exe tezos-admin-client
	@cp _build/default/src/bin_signer/main_signer.exe tezos-signer
	@cp _build/default/src/bin_codec/codec.exe tezos-codec
	@cp _build/default/src/lib_protocol_compiler/main_native.exe tezos-protocol-compiler
	@for p in $(active_protocol_directories) ; do \
	   cp _build/default/src/proto_$$p/bin_baker/main_baker_$$p.exe tezos-baker-`echo $$p | tr -- _ -` ; \
	   cp _build/default/src/proto_$$p/bin_endorser/main_endorser_$$p.exe tezos-endorser-`echo $$p | tr -- _ -` ; \
	   cp _build/default/src/proto_$$p/bin_accuser/main_accuser_$$p.exe tezos-accuser-`echo $$p | tr -- _ -` ; \
	   cp _build/default/src/proto_$$p/lib_parameters/sandbox-parameters.json sandbox-parameters.json ; \
	 done

<<<<<<< HEAD

PROTOCOLS := genesis 005_PsBABY5H demo_noops
=======
PROTOCOLS := genesis alpha demo_noops
>>>>>>> 1db34e40
DUNE_INCS=$(patsubst %,src/proto_%/lib_protocol/dune.inc, ${PROTOCOLS})

generate_dune: ${DUNE_INCS}

${DUNE_INCS}:: src/proto_%/lib_protocol/dune.inc: \
  src/proto_%/lib_protocol/TEZOS_PROTOCOL
	dune build @$(dir $@)/runtest_dune_template --auto-promote
	touch $@

all.pkg: generate_dune
	@dune build \
	    $(patsubst %.opam,%.install, $(shell find src vendors -name \*.opam -print))

$(addsuffix .pkg,${PACKAGES}): %.pkg:
	@dune build \
	    $(patsubst %.opam,%.install, $(shell find src vendors -name $*.opam -print))

$(addsuffix .test,${PACKAGES}): %.test:
	@dune build \
	    @$(patsubst %/$*.opam,%,$(shell find src vendors -name $*.opam))/runtest

doc-html: all
	@dune build @doc
	@./tezos-client -protocol Ps1XDxoWkSB4ZyBjtWRkxXz2VgP7tj4PMvV1wo2w6qmraKBzkXV man -verbosity 3 -format html | sed "s#${HOME}#\$$HOME#g" > docs/api/tezos-client.html
	@./tezos-admin-client man -verbosity 3 -format html | sed "s#${HOME}#\$$HOME#g" > docs/api/tezos-admin-client.html
	@./tezos-signer man -verbosity 3 -format html | sed "s#${HOME}#\$$HOME#g" > docs/api/tezos-signer.html
	@./tezos-baker-alpha man -verbosity 3 -format html | sed "s#${HOME}#\$$HOME#g" > docs/api/tezos-baker-alpha.html
	@./tezos-endorser-alpha man -verbosity 3 -format html | sed "s#${HOME}#\$$HOME#g" > docs/api/tezos-endorser-alpha.html
	@./tezos-accuser-alpha man -verbosity 3 -format html | sed "s#${HOME}#\$$HOME#g" > docs/api/tezos-accuser-alpha.html
	@mkdir -p $$(pwd)/docs/_build/api/odoc
	@rm -rf $$(pwd)/docs/_build/api/odoc/*
	@cp -r $$(pwd)/_build/default/_doc/* $$(pwd)/docs/_build/api/odoc/
	@${MAKE} -C docs html
	@echo '@media (min-width: 745px) {.content {margin-left: 4ex}}' >> $$(pwd)/docs/_build/api/odoc/_html/odoc.css
	@sed -e 's/@media only screen and (max-width: 95ex) {/@media only screen and (max-width: 744px) {/' $$(pwd)/docs/_build/api/odoc/_html/odoc.css > $$(pwd)/docs/_build/api/odoc/_html/odoc.css2
	@mv $$(pwd)/docs/_build/api/odoc/_html/odoc.css2  $$(pwd)/docs/_build/api/odoc/_html/odoc.css

doc-html-and-linkcheck: doc-html
	@${MAKE} -C docs all

build-sandbox:
	@dune build src/bin_sandbox/main.exe
	@cp _build/default/src/bin_sandbox/main.exe tezos-sandbox

build-test: build-sandbox
	@dune build @buildtest

test:
	@dune runtest
	@./scripts/check_opam_test.sh

test-lint:
	@dune build @runtest_lint
	make -C tests_python lint_all

fmt:
	@src/tooling/lint.sh format

build-deps:
	@./scripts/install_build_deps.sh

build-dev-deps:
	@./scripts/install_build_deps.sh --dev

docker-image:
	@./scripts/create_docker_image.sh

install:
	@dune build @install
	@dune install

uninstall:
	@dune uninstall

clean:
	@-dune clean
	@-find . -name dune-project -delete
	@-rm -f \
		tezos-node \
		tezos-validator \
		tezos-client \
		tezos-signer \
		tezos-admin-client \
		tezos-protocol-compiler \
	  $(foreach p, $(active_protocol_versions), tezos-baker-$(p) tezos-endorser-$(p) tezos-accuser-$(p))
	@-${MAKE} -C docs clean
	@-rm -f docs/api/tezos-{baker,endorser,accuser}-alpha.html docs/api/tezos-{admin-,}client.html docs/api/tezos-signer.html

.PHONY: all test build-deps docker-image clean<|MERGE_RESOLUTION|>--- conflicted
+++ resolved
@@ -43,12 +43,7 @@
 	   cp _build/default/src/proto_$$p/lib_parameters/sandbox-parameters.json sandbox-parameters.json ; \
 	 done
 
-<<<<<<< HEAD
-
 PROTOCOLS := genesis 005_PsBABY5H demo_noops
-=======
-PROTOCOLS := genesis alpha demo_noops
->>>>>>> 1db34e40
 DUNE_INCS=$(patsubst %,src/proto_%/lib_protocol/dune.inc, ${PROTOCOLS})
 
 generate_dune: ${DUNE_INCS}
