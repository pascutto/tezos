variables:
  ## Please update `scripts/version.sh` accordingly
  build_deps_image_version: bb57cca4069add53f85f26794971581be8e77e3d
  build_deps_image_name: registry.gitlab.com/tezos/opam-repository
  public_docker_image_name: docker.io/${CI_PROJECT_PATH}

stages:
  - build
  - test
  - packaging
  - publish


############################################################
## Stage: build (only MR)                                 ##
############################################################

.build_template: &build_definition
  image: ${build_deps_image_name}:${build_deps_image_version}
  stage: build
  except:
    - master
    - alphanet
    - zeronet
    - mainnet
    - alphanet-staging
    - zeronet-staging
    - mainnet-staging
  before_script:
    - opam list
    - . ./scripts/version.sh
  tags:
    - gitlab-org

check_opam_deps:
  <<: *build_definition
  script:
    - if [ "${build_deps_image_version}" != "${opam_repository_tag}" ] ; then
        echo "Inconsistent dependencies hash between 'scripts/version.sh' and '.gitlab-ci.yml'." ;
        exit 1 ;
      fi
    - ./scripts/opam-check.sh
    - ./scripts/check_opam_test.sh

check_indentation:
  <<: *build_definition
  script:
    - dune build @runtest_indent

build:
  <<: *build_definition
  script:
    - make all
  artifacts:
    paths:
    - _build
    expire_in: 1 day



############################################################
## Stage: test (only MR)                                  ##
############################################################

.test_template: &test_definition
  <<: *build_definition
  stage: test
  dependencies:
    - build

test:stdlib:
  <<: *test_definition
  script:
    - dune build @src/lib_stdlib/runtest

test:stdlib_unix:
  <<: *test_definition
  script:
    - dune build @src/lib_stdlib_unix/runtest

test:data_encoding:
  <<: *test_definition
  script:
    - dune build @src/lib_data_encoding/runtest

test:storage:
  <<: *test_definition
  script:
    - dune build @src/lib_storage/runtest

test:crypto:
  <<: *test_definition
  script:
    - dune build @src/lib_crypto/runtest

test:shell:
  <<: *test_definition
  script:
    - dune build @src/lib_shell/runtest

test:p2p:io-scheduler:
  <<: *test_definition
  script:
    - dune build @src/lib_p2p/runtest_p2p_io_scheduler_ipv4

test:p2p:socket:
  <<: *test_definition
  script:
    - dune build @src/lib_p2p/runtest_p2p_socket_ipv4

test:p2p:pool:
  <<: *test_definition
  script:
    - dune build @src/lib_p2p/runtest_p2p_pool_ipv4

test:proto_alpha:
  <<: *test_definition
  script:
    - dune build @src/proto_003_PsddFKi3/lib_protocol/runtest

test:p2p:peerset:
  <<: *test_definition
  script:
    - dune build @src/lib_p2p/runtest_p2p_peerset

test:p2p:ipv6set:
  <<: *test_definition
  script:
    - dune build @src/lib_p2p/runtest_p2p_ipv6set

test:p2p:banned_peers:
  <<: *test_definition
  script:
    - dune build @src/lib_p2p/runtest_p2p_banned_peers

test:client_alpha:vote:
  <<: *test_definition
  script:
    - dune build @src/proto_003_PsddFKi3/lib_delegate/runtest_vote

test:basic.sh:
  <<: *test_definition
  script:
    - dune build @src/bin_client/runtest_basic.sh

test:contracts.sh:
  <<: *test_definition
  script:
    - dune build @src/bin_client/runtest_contracts.sh

test:multinode.sh:
  <<: *test_definition
  script:
    - dune build @src/bin_client/runtest_multinode.sh

test:inject.sh:
  <<: *test_definition
  script:
    - dune build @src/bin_client/runtest_injection.sh

test:proto:sandbox:
  <<: *test_definition
  script:
    - dune build @runtest_sandbox

test:documentation:
  <<: *test_definition
  script:
    - sudo apk add --no-cache py3-sphinx py3-sphinx_rtd_theme
    - sudo pip3 uninstall 'idna' --yes ## Fix up dependencies in alpine:3.8
    - sudo pip3 install 'idna<2.7'
    - sudo ln -s /usr/bin/sphinx-build-3 /usr/bin/sphinx-build
    - make doc-html

test:linkcheck:
  <<: *test_definition
  script:
    - sudo apk add --no-cache py3-sphinx py3-sphinx_rtd_theme
    - sudo pip3 uninstall 'idna' --yes ## Fix up dependencies in alpine:3.8
    - sudo pip3 install 'idna<2.7'
    - sudo ln -s /usr/bin/sphinx-build-3 /usr/bin/sphinx-build
    - make doc-html-and-linkcheck
  allow_failure: true


############################################################
## Stage: building opam packages (only master and *opam*) ##
############################################################

.opam_template: &opam_definition
  image: ${build_deps_image_name}:opam--${build_deps_image_version}
  stage: packaging
  dependencies: []
  only:
    - master
    - /^.*opam.*$/
  script:
    - ./scripts/opam-pin.sh
    - opam depext --yes ${package}
    - opam install --yes ${package}
    - opam reinstall --yes --with-test ${package}
  tags:
    - gitlab-org

##BEGIN_OPAM##
opam:00:ocplib-json-typed:
  <<: *opam_definition
  variables:
    package: ocplib-json-typed

opam:01:ocplib-json-typed-bson:
  <<: *opam_definition
  variables:
    package: ocplib-json-typed-bson

opam:02:tezos-stdlib:
  <<: *opam_definition
  variables:
    package: tezos-stdlib

opam:03:tezos-data-encoding:
  <<: *opam_definition
  variables:
    package: tezos-data-encoding

opam:04:ocplib-resto:
  <<: *opam_definition
  variables:
    package: ocplib-resto

opam:05:tezos-error-monad:
  <<: *opam_definition
  variables:
    package: tezos-error-monad

opam:06:ocplib-resto-directory:
  <<: *opam_definition
  variables:
    package: ocplib-resto-directory

opam:07:blake2:
  <<: *opam_definition
  variables:
    package: blake2

opam:08:hacl:
  <<: *opam_definition
  variables:
    package: hacl

opam:09:secp256k1:
  <<: *opam_definition
  variables:
    package: secp256k1

opam:10:tezos-clic:
  <<: *opam_definition
  variables:
    package: tezos-clic

opam:11:tezos-rpc:
  <<: *opam_definition
  variables:
    package: tezos-rpc

opam:12:uecc:
  <<: *opam_definition
  variables:
    package: uecc

opam:13:tezos-crypto:
  <<: *opam_definition
  variables:
    package: tezos-crypto

opam:14:tezos-micheline:
  <<: *opam_definition
  variables:
    package: tezos-micheline

opam:15:lmdb:
  <<: *opam_definition
  variables:
    package: lmdb

opam:16:pbkdf:
  <<: *opam_definition
  variables:
    package: pbkdf

opam:17:ocplib-resto-cohttp:
  <<: *opam_definition
  variables:
    package: ocplib-resto-cohttp

opam:18:tezos-base:
  <<: *opam_definition
  variables:
    package: tezos-base

opam:19:irmin-lmdb:
  <<: *opam_definition
  variables:
    package: irmin-lmdb

opam:20:bip39:
  <<: *opam_definition
  variables:
    package: bip39

opam:21:tezos-rpc-http:
  <<: *opam_definition
  variables:
    package: tezos-rpc-http

opam:22:tezos-shell-services:
  <<: *opam_definition
  variables:
    package: tezos-shell-services

opam:23:tezos-stdlib-unix:
  <<: *opam_definition
  variables:
    package: tezos-stdlib-unix

opam:24:tezos-storage:
  <<: *opam_definition
  variables:
    package: tezos-storage

opam:25:tezos-protocol-environment-sigs:
  <<: *opam_definition
  variables:
    package: tezos-protocol-environment-sigs

opam:26:ledgerwallet:
  <<: *opam_definition
  variables:
    package: ledgerwallet

opam:27:tezos-client-base:
  <<: *opam_definition
  variables:
    package: tezos-client-base

opam:28:tezos-protocol-compiler:
  <<: *opam_definition
  variables:
    package: tezos-protocol-compiler

opam:29:ledgerwallet-tezos:
  <<: *opam_definition
  variables:
    package: ledgerwallet-tezos

opam:30:tezos-signer-services:
  <<: *opam_definition
  variables:
    package: tezos-signer-services

opam:31:tezos-protocol-environment:
<<<<<<< HEAD
=======
  <<: *opam_definition
  variables:
    package: tezos-protocol-environment

opam:32:tezos-protocol-002-PsYLVpVv:
>>>>>>> 4ef74188
  <<: *opam_definition
  variables:
    package: tezos-protocol-002-PsYLVpVv

opam:32:tezos-signer-backends:
  <<: *opam_definition
  variables:
    package: tezos-signer-backends

<<<<<<< HEAD
opam:33:tezos-protocol-003-PsddFKi3:
=======
opam:34:tezos-protocol-003-PsddFKi3:
  <<: *opam_definition
  variables:
    package: tezos-protocol-003-PsddFKi3

opam:35:tezos-protocol-environment-shell:
>>>>>>> 4ef74188
  <<: *opam_definition
  variables:
    package: tezos-protocol-environment-shell

<<<<<<< HEAD
opam:34:tezos-client-commands:
=======
opam:36:tezos-client-002-PsYLVpVv:
  <<: *opam_definition
  variables:
    package: tezos-client-002-PsYLVpVv

opam:37:tezos-client-003-PsddFKi3:
  <<: *opam_definition
  variables:
    package: tezos-client-003-PsddFKi3

opam:38:tezos-client-commands:
>>>>>>> 4ef74188
  <<: *opam_definition
  variables:
    package: tezos-client-commands

<<<<<<< HEAD
opam:35:tezos-protocol-environment-shell:
=======
opam:39:tezos-protocol-001-PtCJ7pwo:
  <<: *opam_definition
  variables:
    package: tezos-protocol-001-PtCJ7pwo

opam:40:tezos-protocol-updater:
>>>>>>> 4ef74188
  <<: *opam_definition
  variables:
    package: tezos-protocol-updater

<<<<<<< HEAD
opam:36:tezos-client-003-PsddFKi3:
=======
opam:41:tezos-p2p:
>>>>>>> 4ef74188
  <<: *opam_definition
  variables:
    package: tezos-p2p

<<<<<<< HEAD
opam:37:tezos-protocol-000-Ps9mPmXa:
=======
opam:42:tezos-baking-003-PsddFKi3:
  <<: *opam_definition
  variables:
    package: tezos-baking-003-PsddFKi3

opam:43:tezos-protocol-000-Ps9mPmXa:
>>>>>>> 4ef74188
  <<: *opam_definition
  variables:
    package: tezos-protocol-000-Ps9mPmXa

<<<<<<< HEAD
opam:38:ocplib-resto-json:
=======
opam:44:tezos-client-001-PtCJ7pwo:
  <<: *opam_definition
  variables:
    package: tezos-client-001-PtCJ7pwo

opam:45:ocplib-resto-json:
>>>>>>> 4ef74188
  <<: *opam_definition
  variables:
    package: ocplib-resto-json

<<<<<<< HEAD
opam:39:tezos-protocol-updater:
=======
opam:46:tezos-embedded-protocol-002-PsYLVpVv:
>>>>>>> 4ef74188
  <<: *opam_definition
  variables:
    package: tezos-embedded-protocol-002-PsYLVpVv

<<<<<<< HEAD
opam:40:tezos-p2p:
=======
opam:47:tezos-shell:
>>>>>>> 4ef74188
  <<: *opam_definition
  variables:
    package: tezos-shell

<<<<<<< HEAD
opam:41:tezos-baking-003-PsddFKi3:
=======
opam:48:tezos-embedded-protocol-003-PsddFKi3:
>>>>>>> 4ef74188
  <<: *opam_definition
  variables:
    package: tezos-embedded-protocol-003-PsddFKi3

<<<<<<< HEAD
opam:42:tezos-client-000-Ps9mPmXa:
=======
opam:49:tezos-baking-003-PsddFKi3-commands:
  <<: *opam_definition
  variables:
    package: tezos-baking-003-PsddFKi3-commands

opam:50:tezos-client-000-Ps9mPmXa:
>>>>>>> 4ef74188
  <<: *opam_definition
  variables:
    package: tezos-client-000-Ps9mPmXa

<<<<<<< HEAD
opam:43:tezos-client-base-unix:
  <<: *opam_definition
  variables:
    package: tezos-client-base-unix

opam:44:ocplib-ezresto:
=======
opam:51:tezos-client-001-PtCJ7pwo-commands:
  <<: *opam_definition
  variables:
    package: tezos-client-001-PtCJ7pwo-commands

opam:52:tezos-client-002-PsYLVpVv-commands:
  <<: *opam_definition
  variables:
    package: tezos-client-002-PsYLVpVv-commands

opam:53:tezos-client-003-PsddFKi3-commands:
>>>>>>> 4ef74188
  <<: *opam_definition
  variables:
    package: tezos-client-003-PsddFKi3-commands

<<<<<<< HEAD
opam:45:tezos-shell:
=======
opam:54:tezos-client-base-unix:
  <<: *opam_definition
  variables:
    package: tezos-client-base-unix

opam:55:ocplib-ezresto:
>>>>>>> 4ef74188
  <<: *opam_definition
  variables:
    package: ocplib-ezresto

<<<<<<< HEAD
opam:46:tezos-baking-003-PsddFKi3-commands:
=======
opam:56:tezos-embedded-protocol-000-Ps9mPmXa:
>>>>>>> 4ef74188
  <<: *opam_definition
  variables:
    package: tezos-embedded-protocol-000-Ps9mPmXa

<<<<<<< HEAD
opam:47:tezos-embedded-protocol-003-PsddFKi3:
=======
opam:57:tezos-embedded-protocol-001-PtCJ7pwo:
>>>>>>> 4ef74188
  <<: *opam_definition
  variables:
    package: tezos-embedded-protocol-001-PtCJ7pwo

<<<<<<< HEAD
opam:48:tezos-embedded-protocol-000-Ps9mPmXa:
=======
opam:58:tezos-embedded-protocol-demo:
>>>>>>> 4ef74188
  <<: *opam_definition
  variables:
    package: tezos-embedded-protocol-demo

<<<<<<< HEAD
opam:49:tezos-embedded-protocol-demo:
=======
opam:59:tezos-mempool-002-PsYLVpVv:
  <<: *opam_definition
  variables:
    package: tezos-mempool-002-PsYLVpVv

opam:60:tezos-mempool-003-PsddFKi3:
>>>>>>> 4ef74188
  <<: *opam_definition
  variables:
    package: tezos-mempool-003-PsddFKi3

<<<<<<< HEAD
opam:50:tezos-endorser-003-PsddFKi3-commands:
=======
opam:61:tezos-endorser-003-PsddFKi3-commands:
>>>>>>> 4ef74188
  <<: *opam_definition
  variables:
    package: tezos-endorser-003-PsddFKi3-commands

<<<<<<< HEAD
opam:51:tezos-client:
=======
opam:62:tezos-client:
>>>>>>> 4ef74188
  <<: *opam_definition
  variables:
    package: tezos-client

<<<<<<< HEAD
opam:52:ocplib-ezresto-directory:
=======
opam:63:ocplib-ezresto-directory:
>>>>>>> 4ef74188
  <<: *opam_definition
  variables:
    package: ocplib-ezresto-directory

<<<<<<< HEAD
opam:53:tezos-baker-003-PsddFKi3-commands:
=======
opam:64:tezos-baker-003-PsddFKi3-commands:
>>>>>>> 4ef74188
  <<: *opam_definition
  variables:
    package: tezos-baker-003-PsddFKi3-commands

<<<<<<< HEAD
opam:54:tezos-accuser-003-PsddFKi3-commands:
=======
opam:65:tezos-accuser-003-PsddFKi3-commands:
>>>>>>> 4ef74188
  <<: *opam_definition
  variables:
    package: tezos-accuser-003-PsddFKi3-commands

<<<<<<< HEAD
opam:55:tezos-client-003-PsddFKi3-commands:
  <<: *opam_definition
  variables:
    package: tezos-client-003-PsddFKi3-commands

opam:56:tezos-accuser-003-PsddFKi3:
=======
opam:66:tezos-accuser-003-PsddFKi3:
>>>>>>> 4ef74188
  <<: *opam_definition
  variables:
    package: tezos-accuser-003-PsddFKi3

<<<<<<< HEAD
opam:57:tezos-protocol-demo:
=======
opam:67:tezos-protocol-demo:
>>>>>>> 4ef74188
  <<: *opam_definition
  variables:
    package: tezos-protocol-demo

<<<<<<< HEAD
opam:58:tezos-signer:
=======
opam:68:tezos-signer:
>>>>>>> 4ef74188
  <<: *opam_definition
  variables:
    package: tezos-signer

<<<<<<< HEAD
opam:59:tezos-baker-003-PsddFKi3:
=======
opam:69:tezos-baker-003-PsddFKi3:
>>>>>>> 4ef74188
  <<: *opam_definition
  variables:
    package: tezos-baker-003-PsddFKi3

<<<<<<< HEAD
opam:60:tezos-mempool-003-PsddFKi3:
  <<: *opam_definition
  variables:
    package: tezos-mempool-003-PsddFKi3

opam:61:tezos-node:
=======
opam:70:tezos-node:
>>>>>>> 4ef74188
  <<: *opam_definition
  variables:
    package: tezos-node

<<<<<<< HEAD
opam:62:ocplib-json-typed-browser:
=======
opam:71:ocplib-json-typed-browser:
>>>>>>> 4ef74188
  <<: *opam_definition
  variables:
    package: ocplib-json-typed-browser

<<<<<<< HEAD
opam:63:tezos-endorser-003-PsddFKi3:
=======
opam:72:tezos-endorser-003-PsddFKi3:
>>>>>>> 4ef74188
  <<: *opam_definition
  variables:
    package: tezos-endorser-003-PsddFKi3

##END_OPAM##



############################################################
## Stage: publish                                         ##
############################################################

publish:docker:
  image: docker:latest
  services:
    - docker:dind
  variables:
    DOCKER_DRIVER: overlay2
  stage: publish
  only:
    - master
    - alphanet
    - zeronet
    - mainnet
    - alphanet-staging
    - zeronet-staging
    - mainnet-staging
  before_script:
    - apk add git
    - mkdir ~/.docker || true
    - echo "${CI_DOCKER_AUTH}" > ~/.docker/config.json
  script:
    - LAST_COMMIT_DATE_TIME=$(git log --pretty=format:"%cd" -1 --date="format:%Y%m%d%H%M%S" 2>&1)
    - ./scripts/create_docker_image.sh
        "${public_docker_image_name}" "${CI_COMMIT_REF_NAME}"
    - docker push "${public_docker_image_name}:${CI_COMMIT_REF_NAME}"
    - docker tag "${public_docker_image_name}:${CI_COMMIT_REF_NAME}" "${public_docker_image_name}:${CI_COMMIT_REF_NAME}_${CI_COMMIT_SHORT_SHA}_${LAST_COMMIT_DATE_TIME}"
    - docker push "${public_docker_image_name}:${CI_COMMIT_REF_NAME}_${CI_COMMIT_SHORT_SHA}_${LAST_COMMIT_DATE_TIME}"
  tags:
    - safe_docker

publish:doc:
  image: ${build_deps_image_name}:${build_deps_image_version}
  stage: publish
  only:
    - master
    - alphanet
    - zeronet
    - mainnet
  before_script:
    - sudo apk add --no-cache py3-sphinx py3-sphinx_rtd_theme openssh-client rsync
    - sudo pip3 uninstall 'idna' --yes ## Fix up dependencies in alpine:3.8
    - sudo pip3 install 'idna<2.7'
    - sudo ln -s /usr/bin/sphinx-build-3 /usr/bin/sphinx-build
    - echo "${CI_PK_GITLAB_DOC}" > ~/.ssh/id_ed25519
    - echo "${CI_KH}" > ~/.ssh/known_hosts
    - chmod 400 ~/.ssh/id_ed25519
  script:
    - make doc-html
    - git clone git@gitlab.com:${CI_PROJECT_NAMESPACE}/${CI_PROJECT_NAMESPACE}.gitlab.io gitlab.io
    - rsync --recursive --links --perms --delete --verbose
        --exclude=.doctrees
        docs/_build/ gitlab.io/public/"${CI_COMMIT_REF_NAME}"
    - cd gitlab.io
    - if [ -z "$(git status -s)" ] ; then
        echo "Nothing to commit!" ;
      else
        git add public/"${CI_COMMIT_REF_NAME}" ;
        git commit -m "Import doc for ${CI_COMMIT_REF_NAME} (${CI_COMMIT_SHA})" ;
        git push origin master ;
      fi
  tags:
    - gitlab-org<|MERGE_RESOLUTION|>--- conflicted
+++ resolved
@@ -359,341 +359,166 @@
     package: tezos-signer-services
 
 opam:31:tezos-protocol-environment:
-<<<<<<< HEAD
-=======
   <<: *opam_definition
   variables:
     package: tezos-protocol-environment
 
-opam:32:tezos-protocol-002-PsYLVpVv:
->>>>>>> 4ef74188
-  <<: *opam_definition
-  variables:
-    package: tezos-protocol-002-PsYLVpVv
-
 opam:32:tezos-signer-backends:
   <<: *opam_definition
   variables:
     package: tezos-signer-backends
 
-<<<<<<< HEAD
 opam:33:tezos-protocol-003-PsddFKi3:
-=======
-opam:34:tezos-protocol-003-PsddFKi3:
   <<: *opam_definition
   variables:
     package: tezos-protocol-003-PsddFKi3
 
-opam:35:tezos-protocol-environment-shell:
->>>>>>> 4ef74188
+opam:34:tezos-protocol-environment-shell:
   <<: *opam_definition
   variables:
     package: tezos-protocol-environment-shell
 
-<<<<<<< HEAD
-opam:34:tezos-client-commands:
-=======
-opam:36:tezos-client-002-PsYLVpVv:
-  <<: *opam_definition
-  variables:
-    package: tezos-client-002-PsYLVpVv
-
-opam:37:tezos-client-003-PsddFKi3:
+opam:35:tezos-client-003-PsddFKi3:
   <<: *opam_definition
   variables:
     package: tezos-client-003-PsddFKi3
 
-opam:38:tezos-client-commands:
->>>>>>> 4ef74188
+opam:36:tezos-client-commands:
   <<: *opam_definition
   variables:
     package: tezos-client-commands
 
-<<<<<<< HEAD
-opam:35:tezos-protocol-environment-shell:
-=======
-opam:39:tezos-protocol-001-PtCJ7pwo:
-  <<: *opam_definition
-  variables:
-    package: tezos-protocol-001-PtCJ7pwo
-
-opam:40:tezos-protocol-updater:
->>>>>>> 4ef74188
+opam:37:tezos-protocol-updater:
   <<: *opam_definition
   variables:
     package: tezos-protocol-updater
 
-<<<<<<< HEAD
-opam:36:tezos-client-003-PsddFKi3:
-=======
-opam:41:tezos-p2p:
->>>>>>> 4ef74188
+opam:38:tezos-p2p:
   <<: *opam_definition
   variables:
     package: tezos-p2p
 
-<<<<<<< HEAD
-opam:37:tezos-protocol-000-Ps9mPmXa:
-=======
-opam:42:tezos-baking-003-PsddFKi3:
+opam:39:tezos-baking-003-PsddFKi3:
   <<: *opam_definition
   variables:
     package: tezos-baking-003-PsddFKi3
 
-opam:43:tezos-protocol-000-Ps9mPmXa:
->>>>>>> 4ef74188
+opam:40:tezos-protocol-000-Ps9mPmXa:
   <<: *opam_definition
   variables:
     package: tezos-protocol-000-Ps9mPmXa
 
-<<<<<<< HEAD
-opam:38:ocplib-resto-json:
-=======
-opam:44:tezos-client-001-PtCJ7pwo:
-  <<: *opam_definition
-  variables:
-    package: tezos-client-001-PtCJ7pwo
-
-opam:45:ocplib-resto-json:
->>>>>>> 4ef74188
+opam:41:ocplib-resto-json:
   <<: *opam_definition
   variables:
     package: ocplib-resto-json
 
-<<<<<<< HEAD
-opam:39:tezos-protocol-updater:
-=======
-opam:46:tezos-embedded-protocol-002-PsYLVpVv:
->>>>>>> 4ef74188
-  <<: *opam_definition
-  variables:
-    package: tezos-embedded-protocol-002-PsYLVpVv
-
-<<<<<<< HEAD
-opam:40:tezos-p2p:
-=======
-opam:47:tezos-shell:
->>>>>>> 4ef74188
+opam:42:tezos-embedded-protocol-003-PsddFKi3:
+  <<: *opam_definition
+  variables:
+    package: tezos-embedded-protocol-003-PsddFKi3
+
+opam:43:tezos-shell:
   <<: *opam_definition
   variables:
     package: tezos-shell
 
-<<<<<<< HEAD
-opam:41:tezos-baking-003-PsddFKi3:
-=======
-opam:48:tezos-embedded-protocol-003-PsddFKi3:
->>>>>>> 4ef74188
-  <<: *opam_definition
-  variables:
-    package: tezos-embedded-protocol-003-PsddFKi3
-
-<<<<<<< HEAD
-opam:42:tezos-client-000-Ps9mPmXa:
-=======
-opam:49:tezos-baking-003-PsddFKi3-commands:
+opam:44:tezos-baking-003-PsddFKi3-commands:
   <<: *opam_definition
   variables:
     package: tezos-baking-003-PsddFKi3-commands
 
-opam:50:tezos-client-000-Ps9mPmXa:
->>>>>>> 4ef74188
+opam:45:tezos-client-000-Ps9mPmXa:
   <<: *opam_definition
   variables:
     package: tezos-client-000-Ps9mPmXa
 
-<<<<<<< HEAD
-opam:43:tezos-client-base-unix:
+opam:46:tezos-client-003-PsddFKi3-commands:
+  <<: *opam_definition
+  variables:
+    package: tezos-client-003-PsddFKi3-commands
+
+opam:47:tezos-client-base-unix:
   <<: *opam_definition
   variables:
     package: tezos-client-base-unix
 
-opam:44:ocplib-ezresto:
-=======
-opam:51:tezos-client-001-PtCJ7pwo-commands:
-  <<: *opam_definition
-  variables:
-    package: tezos-client-001-PtCJ7pwo-commands
-
-opam:52:tezos-client-002-PsYLVpVv-commands:
-  <<: *opam_definition
-  variables:
-    package: tezos-client-002-PsYLVpVv-commands
-
-opam:53:tezos-client-003-PsddFKi3-commands:
->>>>>>> 4ef74188
-  <<: *opam_definition
-  variables:
-    package: tezos-client-003-PsddFKi3-commands
-
-<<<<<<< HEAD
-opam:45:tezos-shell:
-=======
-opam:54:tezos-client-base-unix:
-  <<: *opam_definition
-  variables:
-    package: tezos-client-base-unix
-
-opam:55:ocplib-ezresto:
->>>>>>> 4ef74188
+opam:48:ocplib-ezresto:
   <<: *opam_definition
   variables:
     package: ocplib-ezresto
 
-<<<<<<< HEAD
-opam:46:tezos-baking-003-PsddFKi3-commands:
-=======
-opam:56:tezos-embedded-protocol-000-Ps9mPmXa:
->>>>>>> 4ef74188
+opam:49:tezos-embedded-protocol-000-Ps9mPmXa:
   <<: *opam_definition
   variables:
     package: tezos-embedded-protocol-000-Ps9mPmXa
 
-<<<<<<< HEAD
-opam:47:tezos-embedded-protocol-003-PsddFKi3:
-=======
-opam:57:tezos-embedded-protocol-001-PtCJ7pwo:
->>>>>>> 4ef74188
-  <<: *opam_definition
-  variables:
-    package: tezos-embedded-protocol-001-PtCJ7pwo
-
-<<<<<<< HEAD
-opam:48:tezos-embedded-protocol-000-Ps9mPmXa:
-=======
-opam:58:tezos-embedded-protocol-demo:
->>>>>>> 4ef74188
+opam:50:tezos-embedded-protocol-demo:
   <<: *opam_definition
   variables:
     package: tezos-embedded-protocol-demo
 
-<<<<<<< HEAD
-opam:49:tezos-embedded-protocol-demo:
-=======
-opam:59:tezos-mempool-002-PsYLVpVv:
-  <<: *opam_definition
-  variables:
-    package: tezos-mempool-002-PsYLVpVv
-
-opam:60:tezos-mempool-003-PsddFKi3:
->>>>>>> 4ef74188
+opam:51:tezos-mempool-003-PsddFKi3:
   <<: *opam_definition
   variables:
     package: tezos-mempool-003-PsddFKi3
 
-<<<<<<< HEAD
-opam:50:tezos-endorser-003-PsddFKi3-commands:
-=======
-opam:61:tezos-endorser-003-PsddFKi3-commands:
->>>>>>> 4ef74188
+opam:52:tezos-endorser-003-PsddFKi3-commands:
   <<: *opam_definition
   variables:
     package: tezos-endorser-003-PsddFKi3-commands
 
-<<<<<<< HEAD
-opam:51:tezos-client:
-=======
-opam:62:tezos-client:
->>>>>>> 4ef74188
+opam:53:tezos-client:
   <<: *opam_definition
   variables:
     package: tezos-client
 
-<<<<<<< HEAD
-opam:52:ocplib-ezresto-directory:
-=======
-opam:63:ocplib-ezresto-directory:
->>>>>>> 4ef74188
+opam:54:ocplib-ezresto-directory:
   <<: *opam_definition
   variables:
     package: ocplib-ezresto-directory
 
-<<<<<<< HEAD
-opam:53:tezos-baker-003-PsddFKi3-commands:
-=======
-opam:64:tezos-baker-003-PsddFKi3-commands:
->>>>>>> 4ef74188
+opam:55:tezos-baker-003-PsddFKi3-commands:
   <<: *opam_definition
   variables:
     package: tezos-baker-003-PsddFKi3-commands
 
-<<<<<<< HEAD
-opam:54:tezos-accuser-003-PsddFKi3-commands:
-=======
-opam:65:tezos-accuser-003-PsddFKi3-commands:
->>>>>>> 4ef74188
+opam:56:tezos-accuser-003-PsddFKi3-commands:
   <<: *opam_definition
   variables:
     package: tezos-accuser-003-PsddFKi3-commands
 
-<<<<<<< HEAD
-opam:55:tezos-client-003-PsddFKi3-commands:
-  <<: *opam_definition
-  variables:
-    package: tezos-client-003-PsddFKi3-commands
-
-opam:56:tezos-accuser-003-PsddFKi3:
-=======
-opam:66:tezos-accuser-003-PsddFKi3:
->>>>>>> 4ef74188
+opam:57:tezos-accuser-003-PsddFKi3:
   <<: *opam_definition
   variables:
     package: tezos-accuser-003-PsddFKi3
 
-<<<<<<< HEAD
-opam:57:tezos-protocol-demo:
-=======
-opam:67:tezos-protocol-demo:
->>>>>>> 4ef74188
+opam:58:tezos-protocol-demo:
   <<: *opam_definition
   variables:
     package: tezos-protocol-demo
 
-<<<<<<< HEAD
-opam:58:tezos-signer:
-=======
-opam:68:tezos-signer:
->>>>>>> 4ef74188
+opam:59:tezos-signer:
   <<: *opam_definition
   variables:
     package: tezos-signer
 
-<<<<<<< HEAD
-opam:59:tezos-baker-003-PsddFKi3:
-=======
-opam:69:tezos-baker-003-PsddFKi3:
->>>>>>> 4ef74188
+opam:60:tezos-baker-003-PsddFKi3:
   <<: *opam_definition
   variables:
     package: tezos-baker-003-PsddFKi3
 
-<<<<<<< HEAD
-opam:60:tezos-mempool-003-PsddFKi3:
-  <<: *opam_definition
-  variables:
-    package: tezos-mempool-003-PsddFKi3
-
 opam:61:tezos-node:
-=======
-opam:70:tezos-node:
->>>>>>> 4ef74188
   <<: *opam_definition
   variables:
     package: tezos-node
 
-<<<<<<< HEAD
 opam:62:ocplib-json-typed-browser:
-=======
-opam:71:ocplib-json-typed-browser:
->>>>>>> 4ef74188
   <<: *opam_definition
   variables:
     package: ocplib-json-typed-browser
 
-<<<<<<< HEAD
 opam:63:tezos-endorser-003-PsddFKi3:
-=======
-opam:72:tezos-endorser-003-PsddFKi3:
->>>>>>> 4ef74188
   <<: *opam_definition
   variables:
     package: tezos-endorser-003-PsddFKi3
